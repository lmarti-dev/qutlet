# fauvqe

Cirq-based custom VQE python package

## Installation

Both the production and the development require python3.6+, pip and the requirements as defined in `requirements.txt`.
To install those, run

```bash
pip install -r requirements.txt
```

### Production

TODO: Expose setup.py to install this as a pip package.

### Development

In addition to those defined in `requirements.txt`, the development setup requires more dependencies.
To install those, run

```bash
pip install --upgrade \
  pylint \
  black \
  sphinx \
  pre-commit
```

## Development guide

### Linting

This module uses [black code style](https://pypi.org/project/black/).
It is automatically run before a commit, but can be manually invoked by running `black` in the project root.
Its configuration can be found in the `pyproject.toml` file under `[tools.black]`.

### git hooks

There are a few git hooks which are run before committing.
Those hooks are handled by [pre-commit](https://pre-commit.com/).
Currently, they include:

- black (code style linting)

To install more pre-commit hooks, modify `.pre-commit-config.yaml` and run `pre-commit install`.

### Continuous integration (CI)

CI is done with GitHub actions.

<<<<<<< HEAD
### UML diagrams

`pylint` comes with a UML diagram generator called `pyreverse`.
With `pylint` installed, you should also be able to access `pyreverse` via CLI.

In the repository, run

```bash
pyreverse . -o png
```

for a simple UML diagram.
The generated files will be called `classes.png` and `packages.png`.
To also visualise private and protected members, add the flag `-f ALL`.

For more documentation, refer to `pyreverse --help`.
=======
## Documentation

[sphinx](https://www.sphinx-doc.org/en/master/) is used to generate a html/pdf documentation from docstrings.
Additional documentation can easily be added by editing the files in [docs](./tree/main/docs/source).

To generate the documentation including the `autodoc` files for automatic docstring documentation run

```bash
cd ./docs/
make generate
make html # alternatively: latex
$BROWSER ./build/html/index.html
```

Refer to the documentation of sphinx for more information, for example on how to add custom documentation to the `.rst` files.
>>>>>>> 791b46a8

## Design ideas

### General ideas

- Avoid unnecessary dependencies, if locally needed load in class via importlib
- Reasoning: Update of dependencies can crash with existing code hence keep dependencies to minimum
- Abolish legancy code, use pytest for testing and pytest-cov to test test coverage
- Reasoning:
  - After a given time, usually only a few month, we don't know anymore that exactly parts of the code are doing; testing ensures that it still does what we expected, when we understood/wrote the code
  - If you not have written part of the code you are using, but it was written by another group member you would like to know whether it does what was expected by the person writting it. This way you don't need to understand every line of the entire code.
- Avoid > 1000 line files; rather put some functions in submodules e.g. one can put different circuit parts/ideas in submodules and call/load/include them in a 1 line load, which is much easier to understand.
- Use inheritance and Abstract/superclasses to ensure compatibility e.g. there a some properties every optimiser needs to have. With inheritance the same objects will always be name the same and have the same abstract structure

### Further ideas

- use abstract class (via python abstract base class: from abc import ABC, abstractmethod) Abstract classes can be a better way of interfacing, maybe simply by leeting intialiser() and Optimiser() be subclasses of abc.ABCMETA?
- use cython and explicit type declaration for higher performance
- Add multiprocessing/MPI4py expecially when differnt f(x) have to be evaluated/the objective function has to be evaluated at different points.

## Single parts

- Initialiser() defines/ensures abstract compatibility (e.g. but not limited to):
  - qubits (how are these stored, relevant e.g. for optimiser structure)
  - circuit (every subclass should have a cirq.Circuit() object)
  - circuit_param (list of sympy symbols to parametries cirq.circuit)
  - cicuit_param_values ()
  - simulator (to sample/simulate wf of circuit)
- Individual projects in sub-modules:
  - e.g. isings
    - Ising() class has
      - model related functions such as energy()
      - function to persue/sets different circuits
      - should use the general Optimiser()-class and its sub-classes/modules such as GradientDescent() to optimise parametrised circuit

## Next steps

1. 100 % test coverage
2. Include periodic boundary conditions
3. Check again analytic result, maybe include analytic 1D TFIM wavefunction?
4. Add an alternative optimiser/adaptive step size/gradient shift rule
5. Add/Use MPI4py|Multiprocessing|Threatening|joblib within optimiser to achieve speed-up<|MERGE_RESOLUTION|>--- conflicted
+++ resolved
@@ -50,7 +50,24 @@
 
 CI is done with GitHub actions.
 
-<<<<<<< HEAD
+## Documentation
+
+### Sphinx
+
+[sphinx](https://www.sphinx-doc.org/en/master/) is used to generate a html/pdf documentation from docstrings.
+Additional documentation can easily be added by editing the files in [docs](./tree/main/docs/source).
+
+To generate the documentation including the `autodoc` files for automatic docstring documentation run
+
+```bash
+cd ./docs/
+make generate
+make html # alternatively: latex
+$BROWSER ./build/html/index.html
+```
+
+Refer to the documentation of sphinx for more information, for example on how to add custom documentation to the `.rst` files.
+
 ### UML diagrams
 
 `pylint` comes with a UML diagram generator called `pyreverse`.
@@ -67,23 +84,6 @@
 To also visualise private and protected members, add the flag `-f ALL`.
 
 For more documentation, refer to `pyreverse --help`.
-=======
-## Documentation
-
-[sphinx](https://www.sphinx-doc.org/en/master/) is used to generate a html/pdf documentation from docstrings.
-Additional documentation can easily be added by editing the files in [docs](./tree/main/docs/source).
-
-To generate the documentation including the `autodoc` files for automatic docstring documentation run
-
-```bash
-cd ./docs/
-make generate
-make html # alternatively: latex
-$BROWSER ./build/html/index.html
-```
-
-Refer to the documentation of sphinx for more information, for example on how to add custom documentation to the `.rst` files.
->>>>>>> 791b46a8
 
 ## Design ideas
 
