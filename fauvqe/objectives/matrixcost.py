--- conflicted
+++ resolved
@@ -10,16 +10,17 @@
 from fauvqe.models.abstractmodel import AbstractModel
 import cirq
 
+
 class MatrixCost(Objective):
     """
     Matrix/Vector cost objective
 
-    This class implements as objective the "difference" between an exact Matrix/Vector and 
+    This class implements as objective the "difference" between an exact Matrix/Vector and
     a unitary matrix or state vector given by the circuit of an AbstractModel
     Parameters
     ----------
     model: AbstractModel, The linked model
-    options:    "MatrixCost" or "VectorCost" -> Determin by dimension of 
+    options:    "MatrixCost" or "VectorCost" -> Determin by dimension of
 
     Methods
     ----------
@@ -29,44 +30,55 @@
         str:
             <MatrixCost matrix=self._matrix>
     """
-    def __init__(   self,
-                    model: AbstractModel, 
-                    matrix: np.ndarray):
+
+    def __init__(self, model: AbstractModel, matrix: np.ndarray):
         super().__init__(model)
         self._matrix = matrix
-        self._N = matrix.shape[0]  
-        assert(np.log2(self._N).is_integer()),\
-            "MatrixCostError in __init__: matrix dimension not 2^n, received {}".format(self._N)
-        self._n=np.log2(self._N)
+        self._N = matrix.shape[0]
+        assert np.log2(
+            self._N
+        ).is_integer(), "MatrixCostError in __init__: matrix dimension not 2^n, received {}".format(
+            self._N
+        )
+        self._n = np.log2(self._N)
 
         if len(matrix.shape) == 2:
-            assert(matrix.shape[0] == matrix.shape[1]),\
-                "MatrixCostError in __init__: expected square matrix, received {}".format(len(matrix.shape))
-            self.__IsVec = False 
+            assert (
+                matrix.shape[0] == matrix.shape[1]
+            ), "MatrixCostError in __init__: expected square matrix, received {}".format(
+                len(matrix.shape)
+            )
+            self.__IsVec = False
         elif len(matrix.shape) == 1:
             self.__IsVec = True
         else:
-            assert(False),"MatrixCostError in __init__: expected 1D or 2D tensor, received {}".format(len(matrix.shape))
+            assert (
+                False
+            ), "MatrixCostError in __init__: expected 1D or 2D tensor, received {}".format(
+                len(matrix.shape)
+            )
 
-<<<<<<< HEAD
-    def evaluate(self, wavefunction: np.ndarray) -> np.float:
-=======
     def evaluate(self, wavefunction: np.ndarray) -> np.longdouble:
->>>>>>> 08f4f6c2
         if self.__IsVec == False:
-            #Calculation via Forbenius norm
-            #Then the "wavefunction" is also a unitary matrix
-            return 1 - abs(np.trace(np.matrix.getH(self._matrix) @ wavefunction)) / self._N
+            # Calculation via Forbenius norm
+            # Then the "wavefunction" is also a unitary matrix
+            return (
+                1 - abs(np.trace(np.matrix.getH(self._matrix) @ wavefunction)) / self._N
+            )
         else:
-            #Calculation of the overlap of the given wavefunction with
-            #vector self._matrix
-            return 1 - abs( np.vdot(self._matrix, wavefunction))
+            # Calculation of the overlap of the given wavefunction with
+            # vector self._matrix
+            return 1 - abs(np.vdot(self._matrix, wavefunction))
 
-    #Need to overwrite simulate from parent class in order to work
-    def simulate(self, param_resolver, initial_state: Optional[np.ndarray] = None) -> np.ndarray:
-        #return unitary if self.__IsVec == False
+    # Need to overwrite simulate from parent class in order to work
+    def simulate(
+        self, param_resolver, initial_state: Optional[np.ndarray] = None
+    ) -> np.ndarray:
+        # return unitary if self.__IsVec == False
         if self.__IsVec == False:
-            return cirq.resolve_parameters(self._model.circuit, param_resolver).unitary()
+            return cirq.resolve_parameters(
+                self._model.circuit, param_resolver
+            ).unitary()
         else:
             return super().simulate(param_resolver, initial_state)
 
