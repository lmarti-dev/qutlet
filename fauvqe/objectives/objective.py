"""Abstract base class for Objectives required to optimise circuit.
"""
import abc
from numbers import Real
import numpy as np
import cirq

<<<<<<< HEAD
from fauvqe.initialisers.initialiser import Initialiser
from fauvqe.restorable import Restorable
=======
from fauvqe.models.abstractmodel import AbstractModel
>>>>>>> 6b7a14cb


class Objective(Restorable):
    """Abstract base class for Objectives required to optimise circuit.

    This class is unusable and intended to be extended.
    An implementation of this type **must** extend the methods `evaluate`.
    Furthermore, it **must** implement the python magic method `__repr__`
    in a specific format given below.
    Due to the hierarchy of this class, it is necessary to keep objective
    specific arguments, i.e. a potential field choice, in the constructor of subclasses.

    For an example of how to implement this, refer to ExpectationValue or CVaR.

    Methods
    ----------
    __repr__() : str
        <CLASSNAME constructorparam1=val constructorparam2=val>

    """

    def __init__(self, model: AbstractModel):
        assert isinstance(
            model, AbstractModel
        ), "Bad argument 'model'. Must be an instance of AbstractModel. '{}' was given".format(
            type(model).__name__
        )

        self._model: AbstractModel = model

    @property
    def model(self) -> AbstractModel:
        """The AbstractModel instance linked to this objective

        Returns
        -------
        AbstractModel
        """
        return self._model

    def simulate(self, param_resolver, initial_state=None) -> np.ndarray:
        """Simulate the circuit of the model with a given parameter resolver.

        Parameters
        ----------
        param_resolver
            The circuit parameters (consider generating with model.get_param_resolver())

        initial_state: numpy.ndarray, optional
            The initial wavefunction to start the simulation with

        Returns
        -------
        numpy.ndarray: The simulated wavefunction.
        """
        simulator_result = self._model.simulator.simulate(
            self._model.circuit,
            param_resolver=param_resolver,
            initial_state=initial_state,
        )

        return simulator_result.state_vector()

    @abc.abstractmethod
    def evaluate(self, wavefunction: np.ndarray) -> Real:
        """Calculate the objective for a given wavefunction.

        Parameters
        ----------
        wavefunction: numpy.ndarray
            The wavefunction to calculate the corresponding objective.

        Returns
        ----------
        Real:
            The value of the objective function for the given wavefunction.
        """
        raise NotImplementedError()  # pragma: no cover

    def _rotate_x(self, wavefunction: np.ndarray) -> np.ndarray:
        """Helper method to rotate a wavefunction along the x axis.

        Uses a rotation cirq circuit constructed from Hadamard gates to perform the transformation.

        Parameters
        ---------
        wavefunction: numpy.ndarray
            Wavefunction to rotate around the x axis

        Returns
        ---------
        numpy.ndarray
            Rotated wavefunction of the same size as the input wavefunction
        """
        # Construct rotation circuit for each qubit
        rotation_circuit = cirq.Circuit()
        for row in self._model.qubits:
            for qubit in row:
                # Hadamard gate corresponds to x rotation
                rotation_circuit.append(cirq.H(qubit))

        return self._model.simulator.simulate(
            rotation_circuit,
            # Start off at the given wavefunction
            initial_state=wavefunction,
        ).state_vector()

    @abc.abstractmethod
    def __repr__(self) -> str:
        raise NotImplementedError()  # pragma: no cover<|MERGE_RESOLUTION|>--- conflicted
+++ resolved
@@ -5,12 +5,8 @@
 import numpy as np
 import cirq
 
-<<<<<<< HEAD
-from fauvqe.initialisers.initialiser import Initialiser
+from fauvqe.models.abstractmodel import AbstractModel
 from fauvqe.restorable import Restorable
-=======
-from fauvqe.models.abstractmodel import AbstractModel
->>>>>>> 6b7a14cb
 
 
 class Objective(Restorable):
