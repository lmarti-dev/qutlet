--- conflicted
+++ resolved
@@ -28,13 +28,12 @@
                     t in U(t)
                 "order"         -> np.uint
                     Trotter approximation order (Exact if 0 or negative)
-<<<<<<< HEAD
-                "initial_wavefunctions"  -> np.ndarray      if None Use U csot, otherwise batch wavefunctions for random batch cost
+
+                "initial_wavefunctions"  -> np.ndarray      if None Use exact UtCost, otherwise batch wavefunctions for random batch cost. Also overwrites evaluate(), the NotImplementedError should never be raised.
+                
                 "time_steps"  -> List[Int]      List of numbers of circuit runs to be considered in UtCost in ascending order
-=======
-                "initial_wavefunctions"  -> np.ndarray      if None Use exact UtCost, otherwise batch wavefunctions for random batch cost. Also overwrites evaluate(), the NotImplementedError should never be raised.
+                
                 "use_progress_bar"  -> bool      Determines whether to use a progress bar while initialising the batch wavefunctions (python module tqdm required)
->>>>>>> afcbeb54
 
     Methods
     ----------
@@ -49,12 +48,8 @@
                     t: Real, 
                     order: np.uint = 0,
                     initial_wavefunctions: Optional[np.ndarray] = None,
-<<<<<<< HEAD
                     time_steps: List[int] = [1],
-                ):
-=======
                     use_progress_bar: bool = False):
->>>>>>> afcbeb54
         #Idea of using variable "method" her instead of boolean is that 
         #This allows for more than 2 Calculation methods like:
         #   Cost via exact unitary
@@ -145,7 +140,8 @@
             for step in range(len(self._time_steps)):
                 self._output_wavefunctions[step] = (np.linalg.matrix_power(self._Ut, self._time_steps[step]) @ self._initial_wavefunctions.T).T
         else:
-<<<<<<< HEAD
+            pbar = self.create_range(self.batch_size, self._use_progress_bar)
+            #Didn't find any cirq function which accepts a batch of initials
             for step in range(len(self._time_steps)):
                 if(step != 0):
                     ini = self._output_wavefunctions[step - 1]
@@ -154,51 +150,31 @@
                     ini = self._initial_wavefunctions
                     mul = self._time_steps[step]
                 #Use multiprocessing
-                tmp = Parallel(n_jobs=min(cpu_count(), len(self._time_steps)))(
-                delayed(self.model.simulator.simulate)( mul * self.trotter_circuit, initial_state=ini[k]) for k in range(ini.shape[0])
+                tmp = Parallel(n_jobs=min(cpu_count(), self.batch_size))(
+                delayed(self.model.simulator.simulate)( mul * self.trotter_circuit, initial_state=ini[k]) for k in pbar
                 )
                 for k in range(self._initial_wavefunctions.shape[0]):
                     self._output_wavefunctions[step][k] = tmp[k].state_vector() / np.linalg.norm(tmp[k].state_vector())
-    
-    def evaluate(self, wavefunction: np.ndarray, options: dict = {}) -> np.float64:
-        # Here we already have the correct model._Ut
-        if self.batch_size == 0:
-            #Calculation via Forbenius norm
-            #Then the "wavefunction" is the U(t) via VQE
-            cost = 0
-            for step in range(len(self._time_steps)):
-                cost = cost + 1 - abs(np.trace( np.linalg.matrix_power( np.matrix.getH(self._Ut), self._time_steps[step]) @ np.linalg.matrix_power(wavefunction, self._time_steps[step]))) / self._N
-            return 1 / len(self._time_steps) * cost
-        else:
-            assert ('indices' in options.keys()) and (options['indices'] is not None), 'Please provide indices for batch'
-            assert wavefunction.size == (len(self._time_steps) * len(options['indices']) * self._N), 'Please provide one wavefunction for each time step. Expected: {} Received: {}'.\
-            format( len(self._time_steps), wavefunction.size / self._N )
-            cost = 0
-            for step in range(len(self._time_steps)):
-                cost += 1/len(options['indices']) * np.sum(1 - abs(np.sum(np.conjugate(wavefunction[step])*self._output_wavefunctions[step][options['indices']], axis=1)))
-            return 1 / len(self._time_steps) * cost
-=======
-            pbar = self.create_range(self.batch_size, self._use_progress_bar)
-            self._output_wavefunctions = np.zeros(shape=self._initial_wavefunctions.shape, dtype=np.complex128)
-            #Didn't find any cirq function which accepts a batch of initials
-            for k in pbar:
-                self._output_wavefunctions[k] = self.model.simulator.simulate(
-                    self.trotter_circuit,
-                    initial_state=self._initial_wavefunctions[k]
-                    #dtype=np.complex128
-                ).state_vector()
             if(self._use_progress_bar):
                 pbar.close()
-    
+
     def evaluate(self):
         raise NotImplementedError
-    
+            
     def evaluate_op(self, wavefunction: np.ndarray) -> np.float64:
-        return 1 - abs(np.trace(np.matrix.getH(self._Ut) @ wavefunction)) / self._N
+        cost = 0
+        for step in range(len(self._time_steps)):
+            cost = cost + 1 - abs(np.trace( np.linalg.matrix_power( np.matrix.getH(self._Ut), self._time_steps[step]) @ np.linalg.matrix_power(wavefunction, self._time_steps[step]))) / self._N
+        return 1 / len(self._time_steps) * cost
     
     def evaluate_batch(self, wavefunction: np.ndarray, options: dict = {'indices': None}) -> np.float64:
-        return 1/len(options['indices']) * np.sum(1 - abs(np.sum(np.conjugate(wavefunction)*self._output_wavefunctions[options['indices']], axis=1)))
->>>>>>> afcbeb54
+        #assert (options['indices'] is not None), 'Please provide indices for batch'
+        #assert wavefunction.size == (len(self._time_steps) * len(options['indices']) * self._N), 'Please provide one wavefunction for each time step. Expected: {} Received: {}'.\
+        #    format( len(self._time_steps), wavefunction.size / self._N )
+        cost = 0
+        for step in range(len(self._time_steps)):
+            cost += 1/len(options['indices']) * np.sum(1 - abs(np.sum(np.conjugate(wavefunction[step])*self._output_wavefunctions[step][options['indices']], axis=1)))
+        return 1 / len(self._time_steps) * cost
 
     #Need to overwrite simulate from parent class in order to work
     def simulate(self, param_resolver, initial_state: Optional[np.ndarray] = None) -> np.ndarray:
