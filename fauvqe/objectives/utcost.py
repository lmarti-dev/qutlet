"""
    Implementation of the Frobenius distance between a given approximate time evolution and the exact time evolution of the system hamiltonian as objective function for an AbstractModel object.
"""
from typing import Literal, Dict, Optional, List
from numbers import Integral, Real

from joblib import delayed, Parallel
from multiprocessing import cpu_count

import numpy as np

from fauvqe.objectives.objective import Objective
from fauvqe.models.abstractmodel import AbstractModel
#from fauvqe import Objective, AbstractModel
import cirq

class UtCost(Objective):
    """
    U(t) cost objective

    This class implements as objective the difference between exact U(t) and VQE U(t)
    of the linked model.

    Parameters
    ----------
    model: AbstractModel, The linked model
    options:    "t"         -> Float
                    t in U(t)
<<<<<<< HEAD
                "tnumber"         -> np.uint
                    Trotter number (Exact if 0 or negative)
=======
                "m"         -> np.uint
                    Trotter number (Exact if 0 or negative)
                "q"         -> np.uint
                    Trotter-Suzuki order (Exact if 0 or negative)
>>>>>>> 9452c845

                "initial_wavefunctions"  -> np.ndarray      if None Use exact UtCost, otherwise batch wavefunctions for random batch cost. Also overwrites evaluate(), the NotImplementedError should never be raised.
                
                "time_steps"  -> List[Int]      List of numbers of circuit runs to be considered in UtCost in ascending order
                
                "use_progress_bar"  -> bool      Determines whether to use a progress bar while initialising the batch wavefunctions (python module tqdm required)

    Methods
    ----------
    __repr__() : str
        Returns
        ---------
        str:
            <UtCost field=self.field>
    """
    def __init__(   self,
                    model: AbstractModel, 
                    t: Real, 
<<<<<<< HEAD
                    tnumber: np.uint = 0,
                    order: np.uint = 1,
=======
                    m: np.uint = 0,
                    q: np.uint = 1,
>>>>>>> 9452c845
                    initial_wavefunctions: Optional[np.ndarray] = None,
                    time_steps: List[int] = [1],
                    use_progress_bar: bool = False,
                    dtype: np.dtype = np.complex128):
        #Idea of using variable "method" her instead of boolean is that 
        #This allows for more than 2 Calculation methods like:
        #   Cost via exact unitary
        #   Cost via Trotter unitary
        #       -Cost via random batch sampling of these, but exact state vector
        #       -Cost via random batch sampling of these & sampling state
        #
        #   Based on the method, different further parameters are needed hence rather use dict
        # To be implemented: U exact unitatry cost, U exact random batch sampling cost with wf 
        
        #Make sure correct Ut is used
        self.t = t
        super().__init__(model)
        
        self._initial_wavefunctions = initial_wavefunctions
<<<<<<< HEAD
        self._tnumber = tnumber
        self._order = order
=======
        self._m = m
        self._q = q
>>>>>>> 9452c845
        self._use_progress_bar = use_progress_bar
        self._N = 2**np.size(model.qubits)
        self._time_steps = time_steps
        self._dtype = dtype
        
<<<<<<< HEAD
        if self._tnumber == 0:
=======
        if self._m == 0 or self._q == 0:
>>>>>>> 9452c845
            if t != model.t:
                model.t = t
                model.set_Ut()
                self._Ut = model._Ut.view()
            else:
                try:
                    #Fails if does not exist
                    self._Ut = model._Ut.view()
                except:
                    model.set_Ut()
                    self._Ut = model._Ut.view()
        else:
            assert initial_wavefunctions is not None, 'Please provide batch wavefunctions for Trotter Approximation'
            self._init_trotter_circuit()
        if (initial_wavefunctions is None):
            self.batch_size = 0
            self.evaluate = self.evaluate_op
        else:
            assert(np.size(initial_wavefunctions[0,:]) == 2**np.size(model.qubits)),\
                "Dimension of given batch_wavefunctions do not fit to provided model; n from wf: {}, n qubits: {}".\
                    format(np.log2(np.size(initial_wavefunctions[0,:])), np.size(model.qubits))
            self.batch_size = np.size(initial_wavefunctions[:,0])
            self._init_batch_wfcts()
            self.evaluate = self.evaluate_batch

    def _init_trotter_circuit(self):
<<<<<<< HEAD
        self.trotter_circuit = self.get_trotter_circuit_from_hamiltonian(self.model.hamiltonian, self.t, self._order, self._tnumber)
    
    def get_trotter_circuit_from_hamiltonian(self, hamiltonian, t, order, trotter_number):
        return trotter_number * self.get_single_step_trotter_circuit_from_hamiltonian(hamiltonian, t/trotter_number, order)
    
    def get_single_step_trotter_circuit_from_hamiltonian(self, hamiltonian, t, order):
        if(order == 1):
            return self._first_order_trotter_circuit(hamiltonian, t)
        elif(order == 2):
=======
        self.trotter_circuit = self.get_trotter_circuit_from_hamiltonian(self.model.hamiltonian, self.t, self._q, self._m)
    
    def get_trotter_circuit_from_hamiltonian(self, hamiltonian, t, q, m):
        return m * self.get_single_step_trotter_circuit_from_hamiltonian(hamiltonian, t/m, q)
    
    def get_single_step_trotter_circuit_from_hamiltonian(self, hamiltonian, t, q):
        if(q == 1):
            return self._first_order_trotter_circuit(hamiltonian, t)
        elif(q == 2):
>>>>>>> 9452c845
            half = self._first_order_trotter_circuit(hamiltonian, 0.5*t)
            for k in range(len(half)-1, -1, -1):
                half.append(half[k])
            return half
<<<<<<< HEAD
        elif( (order % 2) == 0):
            nu = 1/(4 - 4**(1/(order - 1)))
            partone = self.get_single_step_trotter_circuit_from_hamiltonian(hamiltonian, nu*t, order-2)
            parttwo = self.get_single_step_trotter_circuit_from_hamiltonian(hamiltonian, (1-4*nu)*t, order-2)
=======
        elif( (q % 2) == 0):
            nu = 1/(4 - 4**(1/(q - 1)))
            partone = self.get_single_step_trotter_circuit_from_hamiltonian(hamiltonian, nu*t, q-2)
            parttwo = self.get_single_step_trotter_circuit_from_hamiltonian(hamiltonian, (1-4*nu)*t, q-2)
>>>>>>> 9452c845
            return 2*partone + parttwo + 2*partone
        else:
            raise NotImplementedError()
    
    def _first_order_trotter_circuit(self, hamiltonian, t):
        """
        This function initialises the circuit for Trotter approximation.
        
        Parameters
        ----------
        hamiltonian: cirq.PauliSum
            System Hamiltonian
        t: float
            Total simulation time
<<<<<<< HEAD
        order: np.uint
            Order of Approximation
        trotter_number: np.uint
=======
        q: np.uint
            Order of Approximation
        m: np.uint
>>>>>>> 9452c845
            Refinement of time R. t -> ( t/R )^R
        
        Returns
        ---------
        res: cirq.Circuit()
            Circuit describing Trotterized Time Evolution
        """
        res = cirq.Circuit()
        #Loop through all the addends in the PauliSum Hamiltonian
        for pstr in hamiltonian._linear_dict:
            #temp encodes each of the PauliStrings in the PauliSum hamiltonian which need to be turned into gates
            temp = 1
            #Loop through Paulis in the PauliString (pauli[1] encodes the cirq gate and pauli[0] encodes the qubit on which the gate acts)
            for pauli in pstr:
                temp = temp * pauli[1](pauli[0])
            #Append the PauliString gate in temp to the power of the time step * coefficient of said PauliString. The coefficient needs to be multiplied by a correction factor of 2/pi in order for the PowerGate to represent a Pauli exponential.
            res.append(temp**np.real(2/np.pi * t * hamiltonian._linear_dict[pstr]))
<<<<<<< HEAD
        #Copy the Trotter layer *tnumber times.
=======
        #Copy the Trotter layer *m times.
>>>>>>> 9452c845
        return res
    
    def _init_batch_wfcts(self):
        """
        This function initialises the initial and output batch wavefunctions as sampling data and sets self._output_wavefunctions.
        
        Parameters
        ----------
        self
        
        Returns
        ---------
        void
        """
        self._output_wavefunctions = np.empty(shape=( len(self._time_steps), *self._initial_wavefunctions.shape), dtype=self._dtype)
<<<<<<< HEAD
        if(self._tnumber < 1):
=======
        if(self._m < 1):
>>>>>>> 9452c845
            for step in range(len(self._time_steps)):
                self._output_wavefunctions[step] = (np.linalg.matrix_power(self._Ut, self._time_steps[step]) @ self._initial_wavefunctions.T).T
        else:
            pbar = self.create_range(self.batch_size, self._use_progress_bar)
            #Didn't find any cirq function which accepts a batch of initials
            for step in range(len(self._time_steps)):
                if(step != 0):
                    ini = self._output_wavefunctions[step - 1]
                    mul = self._time_steps[step] - self._time_steps[step - 1]
                else:
                    ini = self._initial_wavefunctions
                    mul = self._time_steps[step]
                #Use multiprocessing
                tmp = Parallel(n_jobs=min(cpu_count(), self.batch_size))(
                delayed(self.model.simulator.simulate)( mul * self.trotter_circuit, initial_state=ini[k]) for k in pbar
                )
                for k in range(self._initial_wavefunctions.shape[0]):
                    self._output_wavefunctions[step][k] = tmp[k].state_vector() / np.linalg.norm(tmp[k].state_vector())
            if(self._use_progress_bar):
                pbar.close()

    def evaluate(self):
        raise NotImplementedError
            
    def evaluate_op(self, wavefunction: np.ndarray) -> np.float64:
        cost = 0
        for step in range(len(self._time_steps)):
            cost = cost + 1 - abs(np.trace( np.linalg.matrix_power( np.matrix.getH(self._Ut), self._time_steps[step]) @ np.linalg.matrix_power(wavefunction, self._time_steps[step]))) / self._N
        return 1 / len(self._time_steps) * cost
    
    def evaluate_batch(self, wavefunction: np.ndarray, options: dict = {'indices': None}) -> np.float64:
        #assert (options['indices'] is not None), 'Please provide indices for batch'
        #assert wavefunction.size == (len(self._time_steps) * len(options['indices']) * self._N), 'Please provide one wavefunction for each time step. Expected: {} Received: {}'.\
        #    format( len(self._time_steps), wavefunction.size / self._N )
        cost = 0
        for step in range(len(self._time_steps)):
            cost += 1/len(options['indices']) * np.sum(1 - abs(np.sum(np.conjugate(wavefunction[step])*self._output_wavefunctions[step][options['indices']], axis=1)))
        return 1 / len(self._time_steps) * cost

    #Need to overwrite simulate from parent class in order to work
    def simulate(self, param_resolver, initial_state: Optional[np.ndarray] = None) -> np.ndarray:
        #return unitary if self.batch_size == 0
        if self.batch_size == 0:
            return cirq.resolve_parameters(self._model.circuit, param_resolver).unitary()
        else:
            output_state = np.empty(shape=(len(self._time_steps), *initial_state.shape), dtype = self._dtype)
            ini = initial_state
            mul = self._time_steps[0]
            wf = self._model.simulator.simulate(
                    mul * self._model.circuit,
                    param_resolver=param_resolver,
                    initial_state=ini,
                    ).state_vector()
            output_state[0] = wf/np.linalg.norm(wf)
            for step in range(1, len(self._time_steps)):
                ini = output_state[step-1]
                mul = self._time_steps[step] - self._time_steps[step-1]
                wf = self._model.simulator.simulate(
                    mul * self._model.circuit,
                    param_resolver=param_resolver,
                    initial_state=ini,
                    ).state_vector()
                output_state[step] = wf/np.linalg.norm(wf)
            return output_state
            
    def to_json_dict(self) -> Dict:
        return {
            "constructor_params": {
                "model": self._model,
                "t": self.t, 
<<<<<<< HEAD
                "tnumber": self._tnumber,
=======
                "m": self._m,
>>>>>>> 9452c845
                "initial_wavefunctions": self._initial_wavefunctions
            },
        }

    @classmethod
    def from_json_dict(cls, dct: Dict):
        return cls(**dct["constructor_params"])

    def __repr__(self) -> str:
        return "<UtCost t={}>".format(self.t)<|MERGE_RESOLUTION|>--- conflicted
+++ resolved
@@ -26,15 +26,10 @@
     model: AbstractModel, The linked model
     options:    "t"         -> Float
                     t in U(t)
-<<<<<<< HEAD
-                "tnumber"         -> np.uint
-                    Trotter number (Exact if 0 or negative)
-=======
                 "m"         -> np.uint
                     Trotter number (Exact if 0 or negative)
                 "q"         -> np.uint
                     Trotter-Suzuki order (Exact if 0 or negative)
->>>>>>> 9452c845
 
                 "initial_wavefunctions"  -> np.ndarray      if None Use exact UtCost, otherwise batch wavefunctions for random batch cost. Also overwrites evaluate(), the NotImplementedError should never be raised.
                 
@@ -53,13 +48,8 @@
     def __init__(   self,
                     model: AbstractModel, 
                     t: Real, 
-<<<<<<< HEAD
-                    tnumber: np.uint = 0,
-                    order: np.uint = 1,
-=======
                     m: np.uint = 0,
                     q: np.uint = 1,
->>>>>>> 9452c845
                     initial_wavefunctions: Optional[np.ndarray] = None,
                     time_steps: List[int] = [1],
                     use_progress_bar: bool = False,
@@ -79,23 +69,14 @@
         super().__init__(model)
         
         self._initial_wavefunctions = initial_wavefunctions
-<<<<<<< HEAD
-        self._tnumber = tnumber
-        self._order = order
-=======
         self._m = m
         self._q = q
->>>>>>> 9452c845
         self._use_progress_bar = use_progress_bar
         self._N = 2**np.size(model.qubits)
         self._time_steps = time_steps
         self._dtype = dtype
         
-<<<<<<< HEAD
-        if self._tnumber == 0:
-=======
         if self._m == 0 or self._q == 0:
->>>>>>> 9452c845
             if t != model.t:
                 model.t = t
                 model.set_Ut()
@@ -122,17 +103,6 @@
             self.evaluate = self.evaluate_batch
 
     def _init_trotter_circuit(self):
-<<<<<<< HEAD
-        self.trotter_circuit = self.get_trotter_circuit_from_hamiltonian(self.model.hamiltonian, self.t, self._order, self._tnumber)
-    
-    def get_trotter_circuit_from_hamiltonian(self, hamiltonian, t, order, trotter_number):
-        return trotter_number * self.get_single_step_trotter_circuit_from_hamiltonian(hamiltonian, t/trotter_number, order)
-    
-    def get_single_step_trotter_circuit_from_hamiltonian(self, hamiltonian, t, order):
-        if(order == 1):
-            return self._first_order_trotter_circuit(hamiltonian, t)
-        elif(order == 2):
-=======
         self.trotter_circuit = self.get_trotter_circuit_from_hamiltonian(self.model.hamiltonian, self.t, self._q, self._m)
     
     def get_trotter_circuit_from_hamiltonian(self, hamiltonian, t, q, m):
@@ -142,22 +112,14 @@
         if(q == 1):
             return self._first_order_trotter_circuit(hamiltonian, t)
         elif(q == 2):
->>>>>>> 9452c845
             half = self._first_order_trotter_circuit(hamiltonian, 0.5*t)
             for k in range(len(half)-1, -1, -1):
                 half.append(half[k])
             return half
-<<<<<<< HEAD
-        elif( (order % 2) == 0):
-            nu = 1/(4 - 4**(1/(order - 1)))
-            partone = self.get_single_step_trotter_circuit_from_hamiltonian(hamiltonian, nu*t, order-2)
-            parttwo = self.get_single_step_trotter_circuit_from_hamiltonian(hamiltonian, (1-4*nu)*t, order-2)
-=======
         elif( (q % 2) == 0):
             nu = 1/(4 - 4**(1/(q - 1)))
             partone = self.get_single_step_trotter_circuit_from_hamiltonian(hamiltonian, nu*t, q-2)
             parttwo = self.get_single_step_trotter_circuit_from_hamiltonian(hamiltonian, (1-4*nu)*t, q-2)
->>>>>>> 9452c845
             return 2*partone + parttwo + 2*partone
         else:
             raise NotImplementedError()
@@ -172,15 +134,9 @@
             System Hamiltonian
         t: float
             Total simulation time
-<<<<<<< HEAD
-        order: np.uint
-            Order of Approximation
-        trotter_number: np.uint
-=======
         q: np.uint
             Order of Approximation
         m: np.uint
->>>>>>> 9452c845
             Refinement of time R. t -> ( t/R )^R
         
         Returns
@@ -198,11 +154,7 @@
                 temp = temp * pauli[1](pauli[0])
             #Append the PauliString gate in temp to the power of the time step * coefficient of said PauliString. The coefficient needs to be multiplied by a correction factor of 2/pi in order for the PowerGate to represent a Pauli exponential.
             res.append(temp**np.real(2/np.pi * t * hamiltonian._linear_dict[pstr]))
-<<<<<<< HEAD
-        #Copy the Trotter layer *tnumber times.
-=======
         #Copy the Trotter layer *m times.
->>>>>>> 9452c845
         return res
     
     def _init_batch_wfcts(self):
@@ -218,11 +170,7 @@
         void
         """
         self._output_wavefunctions = np.empty(shape=( len(self._time_steps), *self._initial_wavefunctions.shape), dtype=self._dtype)
-<<<<<<< HEAD
-        if(self._tnumber < 1):
-=======
         if(self._m < 1):
->>>>>>> 9452c845
             for step in range(len(self._time_steps)):
                 self._output_wavefunctions[step] = (np.linalg.matrix_power(self._Ut, self._time_steps[step]) @ self._initial_wavefunctions.T).T
         else:
@@ -293,11 +241,7 @@
             "constructor_params": {
                 "model": self._model,
                 "t": self.t, 
-<<<<<<< HEAD
-                "tnumber": self._tnumber,
-=======
                 "m": self._m,
->>>>>>> 9452c845
                 "initial_wavefunctions": self._initial_wavefunctions
             },
         }
