--- conflicted
+++ resolved
@@ -112,17 +112,13 @@
         self._circuit_param: np.ndarray = np.array([])
         self._n_param: Integral = 0
 
-<<<<<<< HEAD
     def optimise(
-        self, objective: Objective, continue_at: Union[OptimisationResult, None] = None
+        self,
+        objective: Objective,
+        continue_at: Union[OptimisationResult, None] = None,
+        n_jobs: Integral = -1,
     ) -> OptimisationResult:
         """Run optimiser until break condition is fulfilled
-=======
-    def optimise(self, objective: Objective, n_jobs: Union[Integral] = -1) -> OptimisationResult:
-        """Run optimiser until break condition is fulfilled. Use n_jobs = 1 to essentially previous non-parallel version of optimise()
-        Watch out: Due to initialisation cost of n_jobs = 2 might be more expensive than n_jobs = 1
-
->>>>>>> 6b7a14cb
 
         1. Make copies of param_values (to not accidentally overwrite)
         2. Do steps until break condition. Tricky need to generalise get_param_resolver method
@@ -130,6 +126,8 @@
 
         Parameters
         ----------
+        n_jobs: Integral default -1
+            The number ob simultaneous jobs (-1 for auto detection)
         objective: Objective
             The objective to optimise
         continue_at: OptimisationResult optional
@@ -142,12 +140,15 @@
         Raises
         -------
         AssertionError
-        NotImpl
-        """
+        NotImplementedError
+        """
+        assert isinstance(
+            objective, Objective
+        ), "objective is not an instance of a subclass of Objective, given type '{}'".format(
+            type(objective).__name__
+        )
         self._objective = objective
         self._circuit_param = objective.model.circuit_param
-
-<<<<<<< HEAD
         if continue_at is not None:
             assert isinstance(
                 continue_at, OptimisationResult
@@ -158,70 +159,41 @@
             skip_steps = len(continue_at.get_steps())
         else:
             res = OptimisationResult(objective)
-            temp_cpv = objective.initialiser.circuit_param_values.view()
+            temp_cpv = objective.model.circuit_param_values.view()
             skip_steps = 0
 
-        self._circuit_param = objective.initialiser.circuit_param
-
-        # 1.make copies of param_values (to not accidentally overwrite)
         self._n_param = np.size(temp_cpv)
         self._v_t = np.zeros(np.shape(temp_cpv))
         self._m_t = np.zeros(np.shape(temp_cpv))
 
-        # Do step until break condition
-        if self._break_cond == "iterations":
-            for i in range(self._break_param - skip_steps):
-                # Make ADAM step
-                temp_cpv = self._ADAM_step(temp_cpv, step=i + 1)
-                res.add_step(temp_cpv.copy())
-
-        return res
-
-    def optimise_joblib(
-        self,
-        objective: Objective,
-        n_jobs: Union[Integral, Literal["default"]] = "default",
-    ) -> OptimisationResult:
-        if n_jobs == "default":
-=======
+        # Handle n_jobs parameter
+        assert isinstance(
+            n_jobs, Integral
+        ), "The number of jobs must be a positive integer or -1 (default)'. Given: {}".format(
+            n_jobs
+        )
+
         # Determine maximal number of threads and reset qsim 't' flag for n_job = -1 (default)
         if n_jobs < 1:
             # max(n_jobs) = 2*n_params, as otherwise overhead of not used jobs
             n_jobs = int(
                 min(max(multiprocessing.cpu_count() / 2, 1), 2 * np.size(self._circuit_param))
             )
-            # Try to reset qsim threads, which overrights the simulator if it was not qsim
->>>>>>> 6b7a14cb
+            assert n_jobs != 0, "{} {}".format(
+                multiprocessing.cpu_count(), np.size(self._circuit_param)
+            )
+            # Try to reset qsim threads, which overwrites the simulator if it was not qsim
             try:
                 t_new = int(max(np.divmod(multiprocessing.cpu_count() / 2, n_jobs)[0], 1))
                 self._objective.model.set_simulator(simulator_options={"t": t_new})
             except:
                 pass
 
-        assert isinstance(
-            n_jobs, Integral
-        ), "The number of jobs must be an integer or 'default'. Given: {}".format(n_jobs)
-
-        print("n_jobs: \t {}".format(n_jobs))
-
-        assert isinstance(
-            objective, Objective
-        ), "objective is not an instance of a subclass of Objective, given type '{}'".format(
-            type(objective).__name__
-        )
-
-        # 1.make copies of param_values (to not accidentally overwrite)
-        temp_cpv = objective.model.circuit_param_values.view()
-        self._n_param = np.size(temp_cpv)
-        self._v_t = np.zeros(np.shape(temp_cpv))
-        self._m_t = np.zeros(np.shape(temp_cpv))
-
-        res = OptimisationResult(objective)
         # Do step until break condition
         if self._break_cond == "iterations":
-            for step in range(self._break_param):
+            for i in range(self._break_param - skip_steps):
                 # Make ADAM step
-                temp_cpv = self._ADAM_step(temp_cpv, n_jobs, step=step + 1)
+                temp_cpv = self._ADAM_step(temp_cpv, n_jobs, step=i + 1)
                 res.add_step(temp_cpv.copy())
 
         return res
