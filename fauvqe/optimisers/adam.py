"""
This is the ADAM-submodule of GradientOptimiser()

This file is not exectuded, rather called within Ising() class when:
-set_circuit('qaoa') is called

or functions are handed over to classical optimiser

Implementation following arXiv 1412.6980

Algorithm 1: Adam, our proposed algorithm for stochastic optimization. See section 2 for details,
and for a slightly more efficient (but less clear) order of computation. g 2
t indicates the element wise square g_t  g_t .
Good default settings for the tested machine learning problems are α = 0.001,
β_1 = 0.9, β_2 = 0.999 and eps = 10− 8 . All operations on vectors are element-wise.
With β1 and β2 we denote β_1 and β_2 to the power t.

Require: α: Step size
Require: β1 , β2 ∈ [0, 1): Exponential decay rates for the moment estimates
Require: f(θ): Stochastic objective function with parameters θ
Require: θ 0 : Initial parameter vector
    m_0 ← 0 (Initialize 1 st moment vector)
    v_0 ← 0 (Initialize 2 nd moment vector)
    t ← 0   (Initialize time step)
    while θ t not converged do
        t ← t + 1
        g_t ← ∇_θ f_t (θ_{t−1} )  (Get gradients w.r.t. stochastic objective at time step t)
        m_t ← β_1 · m_t + (1 − β_1 ) · g_t      (Update biased first moment estimate)
        v_t ← β_2 · v_t + (1 − β_2 ) · g^2_t    (Update biased second raw moment estimate)
        \\hat m_t ← m_t /(1 − β^t_1 ) (Compute bias-corrected first moment estimate)
        \\hat v_t ← v_t /(1 − β^t_2 ) (Compute bias-corrected second raw moment estimate)
        θ_t ← θ_{t−1} − α · \\hat m_t /( (\\hat v_t)^0.5 + eps) (Update parameters)
    end while
return θ t (Resulting parameters)

Potential MUCH BETTER alternative option: load from scipy??

"""
import multiprocessing
from numbers import Real, Integral
from typing import Literal, Optional, Dict, List

import cirq
import joblib
import timeit
import numpy as np

from fauvqe.objectives.objective import Objective
from fauvqe.optimisers.optimisation_result import OptimisationResult
from fauvqe.optimisers.gradientoptimiser import GradientOptimiser


class ADAM(GradientOptimiser):
    """ADAM class docstring"""

    def __init__(
        self,
<<<<<<< HEAD
        eps: Real = 1e-3,
        eps_2: Real = 1e-8,
        eta: Real = 1e-2,
        b_1: Real = 0.9,
        b_2: Real = 0.999,
        break_cond: Literal["iterations"] = "iterations",
        break_param: Integral = 100,
        batch_size: Integral = 0,
        symmetric_gradient: bool = True,
        plot_run: bool = False,
        use_progress_bar: bool = False,
        dtype: np.dtype = np.complex64,
=======
        options: dict = {}
>>>>>>> afcbeb54
    ):
        """ADAM optimiser

        Parameters
        ----------
<<<<<<< HEAD
        eps: Real
            :math:`\\epsilon` for gradient
        
        eps_2: Real
            :math:`\\epsilon` for adam
        
        eta: Real
            Step size :math:`\\alpha` for adam
        
        b_1: Real
            :math:`\\beta_1` for adam
        
        b_2: Real
            :math:`\\beta_2` for adam
        
        break_cond: {"iterations"} default "iterations"
            Break condition for the optimisation
        
        break_param: Integral
            Break parameter for the optimisation
        
        symmetric_gradient: bool
            Specifies whether to use symmetric numerical gradient or asymmetric gradient (faster by ~ factor 2)
        
        plot_run: bool
            Plot cost development in optimisation run and save to fauvqe/plots 
        
        use_progress_bar: bool
            Determines whether to use tqdm's progress bar when running the optimisation
        
        dtype: np.dtype
            data type of wavefunction
        """

        super().__init__(eps, eta, break_cond, break_param, batch_size, symmetric_gradient, plot_run, use_progress_bar, dtype)
=======
        optimiser_options: dict
            Dictionary containing additional options to individualise the optimisation routine. Contains:
                eps: Real
                    :math:`\\epsilon` for gradient
                
                eps_2: Real
                    :math:`\\epsilon` for adam
                
                eta: Real
                    Step size :math:`\\alpha` for adam
                
                b_1: Real
                    :math:`\\beta_1` for adam
                
                b_2: Real
                    :math:`\\beta_2` for adam
                
                break_cond: {"iterations"} default "iterations"
                    Break condition for the optimisation
                
                break_param: Integral
                    Break parameter for the optimisation
                
                symmetric_gradient: bool
                    Specifies whether to use symmetric numerical gradient or asymmetric gradient (faster by ~ factor 2)
                
                plot_run: bool
                    Plot cost development in optimisation run and save to fauvqe/plots
                
                use_progress_bar: bool
                    Determines whether to use tqdm's progress bar when running the optimisation
        """
        self.options = {
            'eps_2': 1e-8,
            'b_1': 0.9,
            'b_2': 0.999,
        }
        self.options.update(options)
        super().__init__(self.options)
        
>>>>>>> afcbeb54
        assert all(
            isinstance(n, Real) and n > 0.0 for n in [self.options['eps_2'], self.options['b_1'], self.options['b_2']]
        ), "Parameters must be positive, real numbers"
        
        if(self.options['batch_size'] > 0):
            self._optimise_step = self._optimise_step_indices
        
        # The following attributes change for each objective
        self._objective: Optional[Objective] = None
        self._v_t: np.ndarray = np.array([])
        self._m_t: np.ndarray = np.array([])
        self._circuit_param: np.ndarray = np.array([])
        self._n_param: Integral = 0

    def optimise(
        self,
        objective: Objective,
        continue_at: Optional[OptimisationResult] = None,
        n_jobs: Integral = -1,
    ) -> OptimisationResult:
        """Run optimiser until break condition is fulfilled

        1. Make copies of param_values (to not accidentally overwrite)
        2. Do steps until break condition. Tricky need to generalise get_param_resolver method
        3. Update self.circuit_param_values = temp_cpv

        Parameters
        ----------
        n_jobs: Integral, default -1
            The number ob simultaneous jobs (-1 for auto detection)
        objective: Objective
            The objective to optimise
        continue_at: OptimisationResult, optional
            Continue a optimisation

        Returns
        -------
        OptimisationResult
        """
        #Do we even need these two lines?
        self._v_t = np.zeros(np.shape(objective.model.circuit_param_values.view()))
        self._m_t = np.zeros(np.shape(objective.model.circuit_param_values.view()))
        return super().optimise(objective, continue_at, n_jobs)
        
    def _parameter_update(self, gradient_values: np.ndarray, step: Integral):
        """
        t ← t + 1
        g_t ← ∇_θ f_t (θ_{t−1} )                    (Get gradients w.r.t. stochastic objective at timestep t)
        m_t ← β_1 · m_t + (1 − β_1 ) · g_t      (Update biased ﬁrst moment estimate)
        v_t ← β_2 · v_t + (1 − β_2 ) · g^2_t    (Update biased second raw moment estimate)
        \hat m_t ← m_t /(1 − β^t_1 )                (Compute bias-corrected ﬁrst moment estimate)
        \hat v_t ← v_t /(1 − β^t_2 )                (Compute bias-corrected second raw moment estimate)
        θ_t ← θ_{t−1} − α · \hat m_t /( (\hat v_t)^0.5 + eps) (Update parameters)

        Alternative for last 3 lines:
        α_t = α · (1 − β^t_2)^0.5/(1 − β^t_1)
        θ_t ← θ_{t−1} − α_t · m_t  /( (v_t)^0.5 + eps)

        """
        self._m_t = self.options['b_1'] * self._m_t + (1 - self.options['b_1']) * gradient_values
        self._v_t = self.options['b_2'] * self._v_t + (1 - self.options['b_2']) * gradient_values ** 2
        return self.options['eta'] * (1 - self.options['b_2'] ** step) ** 0.5 / (1 - self.options['b_1'] ** step) * self._m_t / (self._v_t ** 0.5 + self.options['eps_2'])
    
    def _optimise_step(self, temp_cpv: np.ndarray, _n_jobs: Integral, step: Integral):
        gradient_values, cost = self._get_gradients(temp_cpv, _n_jobs)
        return temp_cpv - self._parameter_update(gradient_values, step), cost
    
    def _optimise_step_indices(self, temp_cpv: np.ndarray, _n_jobs: Integral, step: Integral, indices: Optional[List[int]] = None):
        gradient_values, cost = self._get_gradients(temp_cpv, _n_jobs, indices)
        return temp_cpv - self._parameter_update(gradient_values, step), cost
    
    @classmethod
    def from_json_dict(cls, dct: Dict):
        return cls(**dct["constructor_params"])<|MERGE_RESOLUTION|>--- conflicted
+++ resolved
@@ -56,64 +56,12 @@
 
     def __init__(
         self,
-<<<<<<< HEAD
-        eps: Real = 1e-3,
-        eps_2: Real = 1e-8,
-        eta: Real = 1e-2,
-        b_1: Real = 0.9,
-        b_2: Real = 0.999,
-        break_cond: Literal["iterations"] = "iterations",
-        break_param: Integral = 100,
-        batch_size: Integral = 0,
-        symmetric_gradient: bool = True,
-        plot_run: bool = False,
-        use_progress_bar: bool = False,
-        dtype: np.dtype = np.complex64,
-=======
         options: dict = {}
->>>>>>> afcbeb54
     ):
         """ADAM optimiser
 
         Parameters
         ----------
-<<<<<<< HEAD
-        eps: Real
-            :math:`\\epsilon` for gradient
-        
-        eps_2: Real
-            :math:`\\epsilon` for adam
-        
-        eta: Real
-            Step size :math:`\\alpha` for adam
-        
-        b_1: Real
-            :math:`\\beta_1` for adam
-        
-        b_2: Real
-            :math:`\\beta_2` for adam
-        
-        break_cond: {"iterations"} default "iterations"
-            Break condition for the optimisation
-        
-        break_param: Integral
-            Break parameter for the optimisation
-        
-        symmetric_gradient: bool
-            Specifies whether to use symmetric numerical gradient or asymmetric gradient (faster by ~ factor 2)
-        
-        plot_run: bool
-            Plot cost development in optimisation run and save to fauvqe/plots 
-        
-        use_progress_bar: bool
-            Determines whether to use tqdm's progress bar when running the optimisation
-        
-        dtype: np.dtype
-            data type of wavefunction
-        """
-
-        super().__init__(eps, eta, break_cond, break_param, batch_size, symmetric_gradient, plot_run, use_progress_bar, dtype)
-=======
         optimiser_options: dict
             Dictionary containing additional options to individualise the optimisation routine. Contains:
                 eps: Real
@@ -145,6 +93,9 @@
                 
                 use_progress_bar: bool
                     Determines whether to use tqdm's progress bar when running the optimisation
+                
+                dtype: np.dtype
+                    data type of wavefunction
         """
         self.options = {
             'eps_2': 1e-8,
@@ -154,7 +105,6 @@
         self.options.update(options)
         super().__init__(self.options)
         
->>>>>>> afcbeb54
         assert all(
             isinstance(n, Real) and n > 0.0 for n in [self.options['eps_2'], self.options['b_1'], self.options['b_2']]
         ), "Parameters must be positive, real numbers"
