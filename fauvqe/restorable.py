from __future__ import annotations
import abc
import importlib
import numpy as np
from sys import stdout
from typing import Dict

class Restorable(abc.ABC):
    @abc.abstractmethod
    def to_json_dict(self) -> Dict:
        raise NotImplementedError()  # pragma: no cover

    @classmethod
    @abc.abstractmethod
    def from_json_dict(cls, params: Dict):
        raise NotImplementedError()  # pragma: no cover
   
    def __eq__(self, other): 
        if not isinstance(other, self.__class__):
            # don't attempt to compare against unrelated types
            return False
        
        #Most general: avoid to define Attributes
        temp_bools = []
        print(self.__dict__.keys())
        print(other.__dict__.keys())
        for key in self.__dict__.keys():
            if isinstance(getattr(self, key), np.ndarray):
                if isinstance(getattr(other, key), np.ndarray):
                    if len(getattr(self, key)) != 0 and len(getattr(other, key)) != 0:
                        #print("key: \t{}\n(getattr(self, key): \n{}\ngetattr(other, key): \n{}\n".format(key, getattr(self, key), getattr(other, key)))
                        temp_bools.append((getattr(self, key) == getattr(other, key)).all())
                    else:
                        temp_bools.append(len(getattr(self, key)) == len(getattr(other, key))) 
                else:
                    return False
            else:
<<<<<<< HEAD
                exceptions = ['simulator', '_get_gradients', '_get_single_cost', 'evaluate', '_optimise_step', '_two_q_gates', '_get_int_index']
=======
                exceptions = ['simulator', '_get_gradients', '_get_single_cost', 'evaluate', '_optimise_step', '_TwoQubitGates']
>>>>>>> 5f84efae
                if key not in exceptions:
                    #print("key: \t{}\ngetattr(self, key): \n{}\ngetattr(other, key): \n{}\n".format(key, getattr(self, key), getattr(other, key)))
                    temp_bools.append(getattr(self, key) == getattr(other, key))
                else:
                    temp_bools.append(getattr(self, key).__class__ == getattr(other, key).__class__)
        #print(temp_bools)
        return all(temp_bools)
    
    def create_range(self, max_index: int, use_progress_bar: bool = False):
        if(use_progress_bar):
            self._tqdm = importlib.import_module("tqdm").tqdm
            return self._tqdm(range(max_index), file=stdout)
        else:
            return range(max_index)<|MERGE_RESOLUTION|>--- conflicted
+++ resolved
@@ -35,11 +35,7 @@
                 else:
                     return False
             else:
-<<<<<<< HEAD
-                exceptions = ['simulator', '_get_gradients', '_get_single_cost', 'evaluate', '_optimise_step', '_two_q_gates', '_get_int_index']
-=======
-                exceptions = ['simulator', '_get_gradients', '_get_single_cost', 'evaluate', '_optimise_step', '_TwoQubitGates']
->>>>>>> 5f84efae
+                exceptions = ['simulator', '_get_gradients', '_get_single_cost', 'evaluate', '_optimise_step', '_TwoQubitGates', '_get_int_index']
                 if key not in exceptions:
                     #print("key: \t{}\ngetattr(self, key): \n{}\ngetattr(other, key): \n{}\n".format(key, getattr(self, key), getattr(other, key)))
                     temp_bools.append(getattr(self, key) == getattr(other, key))
