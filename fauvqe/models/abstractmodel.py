"""
#  TP2 internal VQE class
#   purpose is to write common code in a compatible manner
#
#  try to use type definitions and numpy arrays as good as possible
#
# use this:
# https://quantumai.google/cirq/tutorials/educators/qaoa_ising
# as a starting point.
# Write in class strucutre. Add automated testing. Put to package.
# Then add own ideas and alternative optimisers, ising circuits etc.

"""
from __future__ import annotations

import abc
from typing import Tuple, List, Optional
from numbers import Number, Real

import numpy as np
import sympy
import cirq
import qsimcirq
import timeit

# import fastmat

from scipy.linalg import eigh as scipy_solver
from scipy.sparse.linalg import eigsh as scipy_sparse_solver
from scipy.sparse import dia_matrix as scipy_dia_matrix

from fauvqe.restorable import Restorable
import fauvqe.utils as utils


class AbstractModel(Restorable):
    """
    The idea is to write a common VQE framework to which all
    our code fits so we can easily use bits and pieces from one
    another.
    """

    # Define global proberties here
    # Watch out, these are shared by all class objects, what one usually
    # wants to avoid

    def __init__(self, qubittype, n):
        """
        Write in a flag style to be insensitive for input order
        We want to set
            qubittype e.g. 'GridQubit'
            n = number of qubits, potentially array
            qubits = array of qubits
            initialise empty cirq circuit
            ######
            later intial state?
        """
        super().__init__()
        self.circuit = cirq.Circuit()
        self.circuit_param: List[sympy.Symbol] = []
        self.circuit_param_values: Optional[np.ndarray] = None
        self.hamiltonian = cirq.PauliSum()
        self.init_qubits(qubittype, n)
        self.set_simulator()
        self.t: Real = 0

        self.eig_val: Optional[np.ndarray] = None
        self.eig_vec: Optional[np.ndarray] = None
        self._Ut: Optional[np.ndarray] = None

    # initialise qubits or device
    def init_qubits(self, qubittype, n):
        # cannot use switcher as initialisation parameters 'n' are of different type
        if qubittype == "NamedQubit":
            assert all(
                isinstance(x, str) for x in n
            ), "Error in qubit initialisation: n needs to be string list for NameQubit, received: n = {}, {}".format(
                n, type(n)
            )
            # need this awkward return scheme to get right format
            # try:
            temp = [cirq.NamedQubit(x) for x in n]
            self.qubittype = "NamedQubit"
            self.n = n
            self.qubits = temp
            # With assert not needed?
            # except:
            #    print("NameQubit needs string list as input, received: {}, {}".format(n, type(n)))
        elif qubittype == "LineQubit":
            assert (
                isinstance(n, (int, np.int_)) and n > 0
            ), "Error in qubit initialisation: n needs to be natural Number for LineQubit, received: n = {}, {}".format(
                n, type(n)
            )
            # need this awkward return scheme to get right format
            # try:
            temp = [q for q in cirq.LineQubit.range(n)]
            self.qubittype = "LineQubit"
            self.n = n
            self.qubits = temp
            # With assert not needed?
            # except:
            #     print("LineQubit needs natural number as input, received: {}, {}".format(n, type(n)))
        elif qubittype == "GridQubit":
            # Potential Issue for NISQ algorithms:
            # This allows not only NN-gates, but e.g. also between
            # (0,0) and (1,1) or (2,0)
            # one might want to avoid this....
            # Solution:
            #   see page 36 cirq 0.9.0dev manual, make custom device
            # Issue: for n = np.array([1, 1]) isinstance(n[1], int) is false as np.int64
            assert (
                np.size(n) == 2
                and isinstance(n[0], (int, np.int_))
                and n[0] > 0
                and isinstance(n[1], (int, np.int_))
                and n[1] > 0
            ), "Error in qubit initialisation: n needs to be 2d-int for GridQubit, received: n = {}, {}".format(
                n, type(n)
            )
            # need this awkward return scheme to get right format
            # try:
            temp = [[cirq.GridQubit(i, j) for j in range(n[1])] for i in range(n[0])]
            self.qubittype = "GridQubit"
            self.n = n
            self.qubits = temp
            # With assert not needed?
            # except:
            #    print("GridQubit needs natural number as input, received: {}, {}".format(n, type(n)))
        else:
            assert (
                False
            ), "Invalid qubittype, received: '{}', allowed is \n \
                'NamedQubit', 'LineQubit', 'GridQubit'".format(
                qubittype
            )
        """    
            Later add also google decives here
            e.g.
                    switcher = {
        #This neglects a bit what other properties devices have
            'Bristlecone':cirq.google.Bristlecone.qubits,
            'Sycamore':   cirq.google.Sycamore.qubits,
            'Sycamore23': cirq.google.Sycamore23.qubits,
            'Foxtail':    cirq.google.Foxtail.qubits,
        }
            self.qubits = switcher.get(qubittype, "Invalid qubittype");
        
            Then get something like:
            self.qubits = 
            frozenset({cirq.GridQubit(0, 5), cirq.GridQubit(0, 6),..})
            Issue: cannot handle this quite as GridQubits, LineQubits or NameQubits
        """

    # set simualtor to be written better, aka more general
    def set_simulator(
<<<<<<< HEAD
        self, simulator_name="cirq", simulator_options: dict = {}, dtype=np.complex64
=======
        self, simulator_name="qsim", simulator_options: dict = {}, dtype=np.complex64
>>>>>>> 08f4f6c2
    ):
        if simulator_name == "qsim":
            """
            Possible qsim options:
                Used/Usful options:
                't' : number of threads; default 't' 1
                'f': fused gate, e.g. 'f': 4 fused gates to 4-qubit gates
                        this can save MemoryBandwidth for more required calculations;
                        default 'f': 2
                qsimh options (Feynman simulator):
                Simulate between pre and suffix gates and sum over all
                pre and suffix gates
                'k': gates on the cut;default 0
                'w': ?;default 0
                'v': ? ;default 0
                'p': number of prefix gates;default 0
                'r': number of root gates;default 0
                'b':    bitstring
                'i':    ?
                'c':    ?
                'ev'. parallel used for sample expectation values?
                #'s': suffix gates p+r+s=k
            More details: https://github.com/quantumlib/qsim
            From https://github.com/quantumlib/qsim/blob/master/qsimcirq/qsimh_simulator.py:
            def __init__(self, qsimh_options: dict = {}):
                self.qsimh_options = {'t': 1, 'f': 2, 'v': 0}
                self.qsimh_options.update(qsimh_options)

            cirq Simulator is configured via optional arguments sim_args:
                dtype: Type[np.number] = np.complex64,
                noise: "cirq.NOISE_MODEL_LIKE" = None,
                seed: "cirq.RANDOM_STATE_OR_SEED_LIKE" = None,
                split_untangled_states: bool = True
            """
            self.simulator_options = {"t": 8, "f": 4}
            self.simulator_options.update(simulator_options)
            self.simulator = qsimcirq.QSimSimulator(self.simulator_options)
        if simulator_name == "cirq":
            self.simulator_options = {}
            self.simulator = cirq.Simulator(dtype=dtype)
        elif simulator_name == "dm":
            self.simulator_options = {}
            self.simulator = cirq.DensityMatrixSimulator(dtype=dtype)
        else:
            assert (
                False
            ), "Invalid simulator option, received {}, allowed are 'cirq,dm,qsim'".format(
                simulator_name
            )

    def get_param_resolver(self, temp_cpv):
        joined_dict = {
            **{str(self.circuit_param[i]): temp_cpv[i] for i in range(len(self.circuit_param))}
        }

        return cirq.ParamResolver(joined_dict)

    @abc.abstractmethod
    def copy(self) -> AbstractModel:
        raise NotImplementedError()  # pragma: no cover

    @abc.abstractmethod
    def energy(self) -> Tuple[np.ndarray, np.ndarray]:
        raise NotImplementedError()  # pragma: no cover

    @abc.abstractmethod
    def _set_hamiltonian(self, reset: bool = True):
        raise NotImplementedError()  # pragma: no cover

    def diagonalise(
        self, solver="scipy.sparse", solver_options: dict = {}, matrix: np.ndarray = None
    ):
        """
        Implementation of an exact solver for an AbstractModel object.

        This works locally for up to 14 qubits and
        on the AMD 7502 EPYC nodes for up to 16 qubits (approx 45 min.)

        Eigen-Value-Problem (EVP) solver

        This method implements as objective the expectation value of the energies
        of the linked model.

        Parameters
        ----------
        self.eig_val:    eigen values, normalised by qubit number to keep compareability
        self.eig_vec:    eigen vector

        different solvers, possibly use import lib
            "numpy"         np.linalg.eigh
            "scipy"         scipy.linalg.eigh
            "scipy.sparse"  scipy.sparse.linalg.eigsh
            + Add more hardwareefficent solver
            + Set usful defaults.
        parameters to pass on to the solver
            implement as dict
            e.g. k = 2
        """
        if matrix is None:
            matrix = self.hamiltonian.matrix()

        __n = np.size(self.qubits)
        if solver == "numpy":
            self.eig_val, self.eig_vec = np.linalg.eigh(matrix)
            # Normalise eigenvalues
            self.eig_val /= __n
            # Normalise eigenvectors ?
        elif solver == "scipy":
            self.solver_options = {"check_finite": False, "subset_by_index": [0, 1]}
            self.solver_options.update(solver_options)
            self.eig_val, self.eig_vec = scipy_solver(
                matrix,
                **self.solver_options,
            )
            # Normalise eigenvalues
            self.eig_val /= __n
            # Normalise eigenvectors ?
        elif solver == "scipy.sparse":
            self.solver_options = {"k": 2, "which": "SA"}
            self.solver_options.update(solver_options)
            self.eig_val, self.eig_vec = scipy_sparse_solver(
                matrix,
                **self.solver_options,
            )
            # Normalise eigenvalues
            self.eig_val /= __n
            # Normalise eigenvectors ?
        else:
            assert (
                False
            ), "Invalid simulator option, received {}, allowed is 'numpy', 'scipy', 'scipy.sparse'".format(
                solver
            )

    def set_Ut(self, use_dense: bool = False):
        # https://docs.sympy.org/latest/modules/numeric-computation.html
        # 1.If exact diagonalisation exists already, don't calculate it again
        # Potentially rather use scipy here!
        _n = np.size(self.qubits)
        _N = 2 ** (_n)

        if self.t == 0:
            self._Ut = np.identity(_N)
            return True

        if np.size(self.eig_val) != _N or (np.shape(self.eig_vec) != np.array((_N, _N))).all():
            # self.diagonalise(solver = "numpy")
            self.diagonalise(solver="scipy", solver_options={"subset_by_index": [0, _N - 1]})

        # print("eig_val: \t {}, eig_vec \t {}, _N \t {}".\
        #                format(np.size(self.eig_val), np.shape(self.eig_vec) ,_N))

        # 2. The do exact diagonlisation + use sympy symbol
        # U(t) = (v1 .. vN) diag(e⁻iE1t .. e-iENt) (v1 .. vN)^+

        # t0 = timeit.default_timer()
        # by *_n account for eigen values are /_n but want time evolution of actual Hamiltonian
        if (np.size(self.qubits) < 12) or use_dense:
            self._Ut = np.matmul(
                np.matmul(
                    self.eig_vec,
                    np.diag(np.exp(-1j * _n * self.eig_val * self.t)),
                    dtype=np.complex128,
                ),
                self.eig_vec.conjugate().transpose(),
            )
        else:
            # This pays off for _N > 11
            self._Ut = np.matmul(
                self.eig_vec,
                scipy_dia_matrix(np.exp(-1j * _n * self.eig_val * self.t))
                .multiply(self.eig_vec.conjugate().transpose())
                .toarray(),
                dtype=np.complex128,
            )
        # possible further option?'
        # self._Ut = fastmat.matmul(self.eig_vec,np.diag(np.exp(-1j*self.eig_val*_t)))
        # t1 = timeit.default_timer()
        # print("Time Mat mult.: \t {}".format(t1-t0))

    def normalise(self, spread: float = 2) -> None:
        """
        Scales and shifts the system Hamiltonian, B, J and shift to achieve
        specified minimum and maximum energies in the Hamiltonian
        eigenspectrum.

        This function assumes that the eigenvalues have been priorly rescaled by the qubit number n
        """
        previous_spread = self.eig_val[-1] - self.eig_val[0]
        scale = spread / previous_spread
        self.hamiltonian = scale * self.hamiltonian
        self.eig_val *= scale

    def glue_circuit(self, axis: bool = 0, repetitions: int = 2):
        # General function to glue arbitrary GridQubit circuits
        # given that they periodic boundary gates
        assert (
            repetitions > 1
        ), "AbstractModelError in glue_circuit: repetitions need to be > 1, received {}".format(
            repetitions
        )
        if self.qubittype != "GridQubit":
            raise NotImplementedError()

        ###########################################################################
        # 1.Find 2-qubit gates along the given axis
        # Throw error if there are none
        # Use 2D list, [Moment][Operation]

        glueing_gates = [[] for _ in range(np.size(self.circuit.moments))]
        m = 0
        for moment in self.circuit.moments:
            # print("{}.Moment: \n{}\n ".format(i, moment.__dict__))
            for operation in moment._operations:
                # Here we are only interested in 2-qubit gates
                if len(operation._qubits) == 2:
                    if axis == 0:
                        # _row must be 0 and n0-1
                        # _col must be equal
                        if (
                            (
                                (
                                    operation._qubits[0]._row == 0
                                    and operation._qubits[1]._row == self.n[0] - 1
                                )
                                or (
                                    operation._qubits[0]._row == self.n[0] - 1
                                    and operation._qubits[1]._row == 0
                                )
                            )
                            and (operation._qubits[0]._col == operation._qubits[1]._col)
                            and self.n[0] > 1
                        ):
                            # print("\nGlueing qubits: \t {}".format(operation._qubits))
                            glueing_gates[m].append(operation)
                    else:
                        # axis == 1
                        # _row must be equal
                        # _col must be n1-1
                        if (
                            (
                                (
                                    operation._qubits[0]._col == 0
                                    and operation._qubits[1]._col == self.n[1] - 1
                                )
                                or (
                                    operation._qubits[0]._col == self.n[1] - 1
                                    and operation._qubits[1]._col == 0
                                )
                            )
                            and (operation._qubits[0]._row == operation._qubits[1]._row)
                            and self.n[1] > 1
                        ):
                            # print("\nGlueing qubits: \t {}".format(operation._qubits))
                            glueing_gates[m].append(operation)
            m += 1
        # print("\nGlueing_gates: \t {}\n".format(glueing_gates))
        assert any(
            glueing_gates
        ), "AbstractModelError in glue_circuit: No periodic boundary 2-qubit gate found along glueing axis {}".format(
            int(axis)
        )

        ###########################################################################
        # 2. Generate glued circuit moment by moment
        # 2a init non-glue Moment and its duplicates
        #       This includes duplicating/renaming sympy.Symbols
        #       This also includes dublicating/copying circuit_param_values
        #       Probably best done operation by operation in each Moment
        # 2b. Add 2-Qubit Glueing gates to each moment
        # 2c. Calc/Determine new circuit_param/circuit_param_values based on existing
        ###########################################################################
        new_circuit = cirq.Circuit()

        # 2a + 2b
        m = 0
        for moment in self.circuit.moments:
            # 2a
            for operation in moment._operations:
                if operation not in glueing_gates[m]:
                    for i in range(repetitions):
                        # Add _g$i to any sympy.Symbol name
                        # Change if require qubit positions
                        new_circuit.append(
                            self._get_operation_for_gc(operation, axis, i, "_g" + str(i))
                        )
            # 2b
            for operation in glueing_gates[m]:
                for i in range(repetitions):
                    new_circuit.append(
                        self._get_operation_for_gc(
                            operation, axis, i, "_g" + str(i), True, repetitions
                        )
                    )
            m += 1
        # print(new_circuit)

        # 2c
        new_cricuit_param = []
        for i in range(repetitions):
            for j in range(len(self.circuit_param)):
                new_cricuit_param.append(sympy.Symbol(self.circuit_param[j].name + "_g" + str(i)))

        ###########################################################################
        #   3. overwrite qubits, circuit_param, circuit_param_values
        #
        #   Overwrite is okay if previous copy works
        #       ISSUE: so far deepcopy(isng) does not work
        #   Need to overright this locally further to double further parameters locally!!
        ###########################################################################
        # Reset n
        self.n = self.n + (repetitions - 1) * [self.n[0] * (1 - axis), self.n[1] * axis]

        # Reset qubits
        self.init_qubits(self.qubittype, self.n)

        # Reset cricuit_param
        self.circuit_param = new_cricuit_param

        # Reset circuit_param_values
        self.circuit_param_values = np.tile(self.circuit_param_values, repetitions)

        # Reset circuit
        self.circuit = new_circuit

    def _get_operation_for_gc(
        self,
        operation: cirq.Operation,
        axis: bool,
        i: int,
        add_string: str,
        glueing: bool = False,
        repetitions: int = -1,
    ):
        _gate = operation._gate.__class__
        _gate_params = operation._gate.__dict__.copy()
        # print(_gate_params)
        # print(_gate_params.keys())
        _qubits = operation._qubits

        for key in list(_gate_params.keys()):
            if "cached" in key or "_doc_" in key:
                # Remove dummies
                _gate_params.pop(key)
                # print("Popped key: \t{}".format(key))
            else:
                if not isinstance(_gate_params.get(key), Number):
                    if isinstance(_gate_params.get(key), sympy.core.symbol.Symbol):
                        # print("key: \t{}\ntype: \t {}".format(key, type(_gate_params.get(key))))
                        _gate_params[key[1:]] = sympy.Symbol(
                            _gate_params.pop(key).name + add_string
                        )
                    else:
                        # type here: lass 'sympy.core.mul.Mul'
                        # print("key: \t{}\ntype: \t {}\ndict: \t {}"\
                        #    .format(key, type(_gate_params.get(key)), _gate_params.get(key).as_coeff_Mul()))
                        temp = _gate_params.pop(key).as_coeff_Mul()
                        _gate_params[key[1:]] = temp[0] * sympy.Symbol(temp[1].name + add_string)
                else:
                    _gate_params[key[1:]] = _gate_params.pop(key)

        if not glueing:
            # if i > 0 adapt _qubits
            if i > 0:
                _qubits = list(_qubits)
                for l in range(len(_qubits)):
                    _qubits[l] = cirq.GridQubit(
                        _qubits[l]._row + self.n[0] * i * (1 - axis),
                        _qubits[l]._col + self.n[1] * i * axis,
                    )
        else:
            # Always need to adapt qubits for glueing gates
            # Here we know that every gate is a 2 qubit gate -> _qubits[1] exists
            _qubits = list(_qubits)
            if i == 0:
                _qubits[1] = cirq.GridQubit(
                    _qubits[1]._row + self.n[0] * (1 - axis), _qubits[1]._col + self.n[1] * axis
                )
            else:
                for l in range(len(_qubits)):
                    _qubits[l] = cirq.GridQubit(
                        (_qubits[l]._row + self.n[0] * (i + l) * (1 - axis))
                        % (repetitions * self.n[0]),
                        (_qubits[l]._col + self.n[1] * (i + l) * axis) % (repetitions * self.n[1]),
                    )

        yield _gate(**_gate_params).on(*_qubits)

    def symmetrise_circuit(self, options: dict = {}):
        """
        This function takes the current circuit and adds the moments start to end to it.
        If start > end then it iterates backwards, otherwise forwards
        """
        temp_options = {"start": len(self.circuit) - 1, "end": 0}
        temp_options.update(options)

        temp_sign = -np.sign(temp_options["start"] - temp_options["end"])
        if temp_sign == 0:
            self.circuit.append(self.circuit._moments[0])
        else:
            for i in range(temp_options["start"], temp_options["end"] + temp_sign, temp_sign):
                self.circuit.append(self.circuit._moments[i])

    @property
    def flattened_qubits(self):
        """This function flattens the self.qubits (in case the qubittype is grid), since
        cirq has a lot of issues dealing with GridQubits in nested lists.
        The returned list is a reference of the qubits, so you can append a cicuit
        to flattened qubits, and it will be applied to qubits

        ie

        1 2 3
        4 5 6       to         1 2 3 4 5 6 7 8 9
        7 8 9
        """
        if self.qubittype == "GridQubit" and isinstance(self.qubits[0], list):
            return list(utils.flatten(self.qubits))
        else:
            return self.qubits<|MERGE_RESOLUTION|>--- conflicted
+++ resolved
@@ -154,11 +154,7 @@
 
     # set simualtor to be written better, aka more general
     def set_simulator(
-<<<<<<< HEAD
-        self, simulator_name="cirq", simulator_options: dict = {}, dtype=np.complex64
-=======
         self, simulator_name="qsim", simulator_options: dict = {}, dtype=np.complex64
->>>>>>> 08f4f6c2
     ):
         if simulator_name == "qsim":
             """
@@ -211,7 +207,10 @@
 
     def get_param_resolver(self, temp_cpv):
         joined_dict = {
-            **{str(self.circuit_param[i]): temp_cpv[i] for i in range(len(self.circuit_param))}
+            **{
+                str(self.circuit_param[i]): temp_cpv[i]
+                for i in range(len(self.circuit_param))
+            }
         }
 
         return cirq.ParamResolver(joined_dict)
@@ -229,7 +228,10 @@
         raise NotImplementedError()  # pragma: no cover
 
     def diagonalise(
-        self, solver="scipy.sparse", solver_options: dict = {}, matrix: np.ndarray = None
+        self,
+        solver="scipy.sparse",
+        solver_options: dict = {},
+        matrix: np.ndarray = None,
     ):
         """
         Implementation of an exact solver for an AbstractModel object.
@@ -304,9 +306,14 @@
             self._Ut = np.identity(_N)
             return True
 
-        if np.size(self.eig_val) != _N or (np.shape(self.eig_vec) != np.array((_N, _N))).all():
+        if (
+            np.size(self.eig_val) != _N
+            or (np.shape(self.eig_vec) != np.array((_N, _N))).all()
+        ):
             # self.diagonalise(solver = "numpy")
-            self.diagonalise(solver="scipy", solver_options={"subset_by_index": [0, _N - 1]})
+            self.diagonalise(
+                solver="scipy", solver_options={"subset_by_index": [0, _N - 1]}
+            )
 
         # print("eig_val: \t {}, eig_vec \t {}, _N \t {}".\
         #                format(np.size(self.eig_val), np.shape(self.eig_vec) ,_N))
@@ -443,7 +450,9 @@
                         # Add _g$i to any sympy.Symbol name
                         # Change if require qubit positions
                         new_circuit.append(
-                            self._get_operation_for_gc(operation, axis, i, "_g" + str(i))
+                            self._get_operation_for_gc(
+                                operation, axis, i, "_g" + str(i)
+                            )
                         )
             # 2b
             for operation in glueing_gates[m]:
@@ -460,7 +469,9 @@
         new_cricuit_param = []
         for i in range(repetitions):
             for j in range(len(self.circuit_param)):
-                new_cricuit_param.append(sympy.Symbol(self.circuit_param[j].name + "_g" + str(i)))
+                new_cricuit_param.append(
+                    sympy.Symbol(self.circuit_param[j].name + "_g" + str(i))
+                )
 
         ###########################################################################
         #   3. overwrite qubits, circuit_param, circuit_param_values
@@ -516,7 +527,9 @@
                         # print("key: \t{}\ntype: \t {}\ndict: \t {}"\
                         #    .format(key, type(_gate_params.get(key)), _gate_params.get(key).as_coeff_Mul()))
                         temp = _gate_params.pop(key).as_coeff_Mul()
-                        _gate_params[key[1:]] = temp[0] * sympy.Symbol(temp[1].name + add_string)
+                        _gate_params[key[1:]] = temp[0] * sympy.Symbol(
+                            temp[1].name + add_string
+                        )
                 else:
                     _gate_params[key[1:]] = _gate_params.pop(key)
 
@@ -535,14 +548,16 @@
             _qubits = list(_qubits)
             if i == 0:
                 _qubits[1] = cirq.GridQubit(
-                    _qubits[1]._row + self.n[0] * (1 - axis), _qubits[1]._col + self.n[1] * axis
+                    _qubits[1]._row + self.n[0] * (1 - axis),
+                    _qubits[1]._col + self.n[1] * axis,
                 )
             else:
                 for l in range(len(_qubits)):
                     _qubits[l] = cirq.GridQubit(
                         (_qubits[l]._row + self.n[0] * (i + l) * (1 - axis))
                         % (repetitions * self.n[0]),
-                        (_qubits[l]._col + self.n[1] * (i + l) * axis) % (repetitions * self.n[1]),
+                        (_qubits[l]._col + self.n[1] * (i + l) * axis)
+                        % (repetitions * self.n[1]),
                     )
 
         yield _gate(**_gate_params).on(*_qubits)
@@ -559,7 +574,9 @@
         if temp_sign == 0:
             self.circuit.append(self.circuit._moments[0])
         else:
-            for i in range(temp_options["start"], temp_options["end"] + temp_sign, temp_sign):
+            for i in range(
+                temp_options["start"], temp_options["end"] + temp_sign, temp_sign
+            ):
                 self.circuit.append(self.circuit._moments[i])
 
     @property
