from __future__ import annotations

# External imports
import cirq
from collections.abc import Iterable
import importlib
import itertools
from numbers import Real
import numpy as np
from typing import Tuple, Dict, List

# Internal import
from fauvqe.models.abstractmodel import AbstractModel



class SpinModel(AbstractModel):
    """
    2D SpinModel class inherits AbstractModel
    is mother of different quantum circuit methods
    """
    basics  = importlib.import_module("fauvqe.models.circuits.basics")
    hea  = importlib.import_module("fauvqe.models.circuits.hea")
    qaoa = importlib.import_module("fauvqe.models.circuits.qaoa")

    def __init__(self, 
                 qubittype, 
                 n,
                 j_v,
                 j_h,
                 h,
                 two_q_gates: List[cirq.PauliSum],
                 one_q_gates: List[cirq.PauliSum],
                 t: Real = 0):
        """
        qubittype as defined in AbstractModel
        n number of qubits
        j_v vertical j's - same order as two_q_gates
        j_h horizontal j's - same order as two_q_gates
        h  strength external fields - same order as one_q_gates
        two_q_gates: list of 2 Qubit Gates
        one_q_gates: list of single Qubit Gates
        t: Simulation Time
        """
        # convert all input to np array to be sure
        super().__init__(qubittype, np.array(n))
        self.circuit_param = None
        self.circuit_param_values = np.array([])
        self._two_q_gates = two_q_gates
        self._one_q_gates = one_q_gates
        self._set_jh(j_v, j_h, h, two_q_gates, one_q_gates)
        self._set_hamiltonian()
        super().set_simulator()
        self.t = t
        
    def _set_jh(self, j_v, j_h, h, two_q_gates, one_q_gates):
        # convert input to numpy array to be sure
        j_v = np.array(j_v)
        # J vertical needs one row/horizontal line less
        # NEED FOR IMPROVEMENT
        assert (j_v.shape == (len(two_q_gates), *(self.n - np.array((1, 0))) )) or (
            j_v.shape == (len(two_q_gates), *self.n)
        ), "Error in SpinModel._set_jh(): j_v.shape != (len(two_q_gates), n - {{ (1,0), (0,0)}}), {} != {}".format(
            j_v.shape, (len(two_q_gates), *(self.n - np.array((1, 0))))
        )
        self.j_v = np.transpose(j_v, (1, 2, 0))
        
        # convert input to numpy array to be sure
        j_h = np.array(j_h)
        # J horizontal needs one column/vertical line less#
        # NEED FOR IMPROVEMENT
        assert (j_h.shape == (len(two_q_gates), *(self.n - np.array((0, 1))) )) or (
            j_h.shape == (len(two_q_gates), *self.n)
        ), "Error in SpinModel._set_jh(): j_h.shape != (len(two_q_gates), n - {{ (1,0), (0,0)}}), {} != {}".format(
            j_h.shape, (len(two_q_gates), *(self.n - np.array((1, 0))))
        )
        self.j_h = np.transpose(j_h, (1, 2, 0))

        # Set boundaries:
        self.boundaries = np.array((self.n[0] - j_v.shape[1], self.n[1] - j_h.shape[2]))

        # convert input to numpy array to be sure
        h = np.array(h)
        assert (
            h.shape == (len(one_q_gates), *self.n)
        ), "Error in SpinModel._set_jh():: h.shape != (len(one_q_gates), n), {} != {}".format(h.shape, (len(one_q_gates), *self.n))
        self.h = np.transpose(h, (1, 2, 0))

    def _set_hamiltonian(self, reset: bool = True):
        """
            Append or Reset Hamiltonian

            Create a cirq.PauliSum object fitting to j_v, j_h, h  
        """
        if reset:
            self.hamiltonian = cirq.PauliSum()

        #Conversion currently necessary as numpy type * cirq.PauliSum fails
        j_v = self.j_v.tolist()
        j_h = self.j_h.tolist()
        h = self.h.tolist()
        
        # 1. Sum over inner bounds
        for g in range(len(self._two_q_gates)):
            for i in range(self.n[0] - 1):
                for j in range(self.n[1] - 1):
                    #print("i: \t{}, j: \t{}".format(i,j))
                    self.hamiltonian -= j_v[i][j][g]*self._two_q_gates[g](self.qubits[i][j], self.qubits[i+1][j])
                    self.hamiltonian -= j_h[i][j][g]*self._two_q_gates[g](self.qubits[i][j], self.qubits[i][j+1])
        
        for g in range(len(self._two_q_gates)):
            for i in range(self.n[0] - 1):
                j = self.n[1] - 1
                self.hamiltonian -= j_v[i][j][g]*self._two_q_gates[g](self.qubits[i][j], self.qubits[i+1][j])
        
        for g in range(len(self._two_q_gates)):
            for j in range(self.n[1] - 1):
                i = self.n[0] - 1
                self.hamiltonian -= j_h[i][j][g]*self._two_q_gates[g](self.qubits[i][j], self.qubits[i][j+1])
        
        #2. Sum periodic boundaries
        if self.boundaries[1] == 0:
            for g in range(len(self._two_q_gates)):
                for i in range(self.n[0]):
                    j = self.n[1] - 1
                    self.hamiltonian -= j_h[i][j][g]*self._two_q_gates[g](self.qubits[i][j], self.qubits[i][0])
        
        if self.boundaries[0] == 0:
            for g in range(len(self._two_q_gates)):
                for j in range(self.n[1]):
                    i = self.n[0] - 1
                    self.hamiltonian -= j_v[i][j][g]*self._two_q_gates[g](self.qubits[i][j], self.qubits[0][j])
        
        # 3. Add external field
        for g in range(len(self._one_q_gates)):
            for i in range(self.n[0]):
                for j in range(self.n[1]):
                    self.hamiltonian -= h[i][j][g]*self._one_q_gates[g](self.qubits[i][j])

    def set_circuit(self, qalgorithm, options: dict = {}):
        """
        Adds custom circuit to self.circuit (default)

        Args:
            qalgorithm : quantum algorithm option
            param:
                hand over parameter to individual circuit method; e.g. qaoa
                reset circuit (-> self. circuit = cirq. Circuit())

        Returns/Sets:
            circuit symp.Symbols array
            start parameters for circuit_parametrisation values; possibly at random or in call

        -AssertionError if circuit method does not exists
        -AssertionErrors for wrong parameter hand-over in individual circuit method itself.

        maybe use keyword arguments **parm later

        Need to generalise beta, gamma, beta_values, gamma_values to:

        obj.circuit_param           %these are the sympy.Symbols
        obj.circuit_param_values    %these are the sympy.Symbols values

        What to do with further circuit parameters like p?

        for qaoa want to call like:
            qaoa.set_symbols
            qaoa.set_beta_values etc...

        CHALLENGE: how to load class functions from sub-module?
        """
        if qalgorithm == "basics":
            self.basics.options = { "append": True,
                                    "start": None,
                                    "end": None,
                                    "n_exact" : [1, 2],
                                    "b_exact" : [0, 0],
                                    "cc_exact": False}
            self.basics.options.update(options)
            self.basics.set_circuit(self)
        elif qalgorithm == "hea":
            # Defaults for 1 and 2 qubit gates
            if len(self._one_q_gates) < 2:
                _1Qvariables = [['a' , 'x', 'z']]
            else:
                _1Qvariables = [['a' + str(g) + '_', 'x'+ str(g) + '_', 'z' + str(g) + '_'] for g in range(len(self._one_q_gates))]

            if len(self._two_q_gates) < 2:
                _2Qvariables = [['phi', 'theta']]
            else:
                _2Qvariables = [['phi' + str(g) + '_', 'theta' + str(g) + '_'] for g in range(len(self._two_q_gates))]


            self.hea.options = {"append": False,
                                "p": 1,
                                "parametrisation" : 'joint',
<<<<<<< HEAD
                                "fully_connected" : False,
                                "1Qvariables": [['a' + str(g) + '_', 'x'+ str(g) + '_', 'z' + str(g) + '_'] for g in range(len(self._one_q_gates))],
                                "2Qvariables": [['phi' + str(g) + '_', 'theta' + str(g) + '_'] for g in range(len(self._two_q_gates))],
=======
                                "1Qvariables": _1Qvariables,
                                "2Qvariables": _2Qvariables,
>>>>>>> bdc781d5
                                "1QubitGates": [lambda a, x, z: cirq.PhasedXZGate(x_exponent=x, z_exponent=z, axis_phase_exponent=a) for g in range(len(self._one_q_gates))],
                                "2QubitGates" : [lambda phi, theta: cirq.FSimGate(phi=phi, theta=theta)  for g in range(len(self._two_q_gates))],
                               }
            
            # Convert options input to correct format
            for key, nested_level in [  ["1Qvariables", 2], 
                                        ["2Qvariables", 2],
                                        ["1QubitGates", 1],
                                        ["2QubitGates", 1]]:
                options = self._update2nestedlist(options, key, nested_level)

            self.hea.options.update(options)
            self.hea.set_symbols(self)
            self.hea.set_circuit(self)
            self.basics.rm_unused_cpv(self)  
            self.basics.add_missing_cpv(self)
        elif qalgorithm == "qaoa":
            # set symbols gets as parameter QAOA repetitions p
            #This needs some further revisions as some parts are not very general yet
            self.qaoa.options = {"append": False,
                                "p": 1,
                                "H_layer": True,
                                "fully_connected" : False,
                                "i0": 0,
                                "1QubitGates": [ lambda q, theta: cirq.Z(q)**(theta)],
                                "2QubitGates" : [lambda q1, q2, theta: cirq.ZZ(q1, q2)**(theta)]
                                }
            self.qaoa.options.update(options)
            self.qaoa.set_symbols(self)
            self.qaoa.set_circuit(self)
        else:
            assert (
                False
            ), "Invalid quantum algorithm, received: '{}', allowed is \n \
                'basics', 'hea', 'qaoa'".format(
                qalgorithm
            )

    def set_circuit_param_values(self, new_values):
        assert np.size(new_values) == np.size(
            self.circuit_param
        ), "np.size(new_values) != np.size(self.circuit_param), {} != {}".format(
            np.size(new_values), np.size(self.circuit_param)
        )
        self.circuit_param_values = new_values
    
    def glue_circuit(self, axis: bool = 0, repetitions: int = 2):
        super().glue_circuit(axis, repetitions)

        #In addition we need to reset j_v, j_h  h and the hamiltonian
        self.j_v=np.transpose(np.tile(np.transpose(self.j_v, (2,0,1)), np.add((1, 1) , (repetitions-1) *(1-axis,axis))), (1,2,0))
        self.j_h=np.transpose(np.tile(np.transpose(self.j_h, (2,0,1)), np.add((1, 1) , (repetitions-1) *(1-axis,axis))), (1,2,0))
        self.h = np.transpose(np.tile(np.transpose(self.h, (2,0,1)), np.add((1, 1) , (repetitions-1) *(1-axis,axis))), (1,2,0))
        self._set_hamiltonian()

        # As well as erase eig_val, eig_vec and _Ut as those do not make sense anymore:
        self.eig_val = None
        self.eig_vec = None
        self._Ut = None
    
    def energy_2q(self, j_v, j_h) -> np.ndarray:
        n_sites = self.n[0] * self.n[1]
        Z = np.array([(-1) ** (np.arange(2 ** n_sites) >> i) for i in range(n_sites - 1, -1, -1)])
        
        ZZ_filter = np.zeros(
            2 ** (n_sites), dtype=np.float64
        )
        
        # 1. Sum over inner bounds
        for i in range(self.n[0] - 1):
            for j in range(self.n[1] - 1):
                ZZ_filter += j_v[i, j] * Z[i * self.n[1] + j] * Z[(i + 1) * self.n[1] + j]
                ZZ_filter += j_h[i, j] * Z[i * self.n[1] + j] * Z[i * self.n[1] + (j + 1)]

        for i in range(self.n[0] - 1):
            j = self.n[1] - 1
            ZZ_filter += j_v[i, j] * Z[i * self.n[1] + j] * Z[(i + 1) * self.n[1] + j]

        for j in range(self.n[1] - 1):
            i = self.n[0] - 1
            ZZ_filter += j_h[i, j] * Z[i * self.n[1] + j] * Z[i * self.n[1] + (j + 1)]

        # 2. Sum periodic boundaries
        if self.boundaries[1] == 0:
            for i in range(self.n[0]):
                j = self.n[1] - 1
                ZZ_filter += j_h[i, j] * Z[i * self.n[1] + j] * Z[i * self.n[1]]

        if self.boundaries[0] == 0:
            for j in range(self.n[1]):
                i = self.n[0] - 1
                ZZ_filter += j_v[i, j] * Z[i * self.n[1] + j] * Z[j]
        
        return ZZ_filter
    
    def energy_1q(self, h) -> np.ndarray:
        n_sites = self.n[0] * self.n[1]
        Z = np.array([(-1) ** (np.arange(2 ** n_sites) >> i) for i in range(n_sites - 1, -1, -1)])
        
        return h.reshape(n_sites).dot(Z)
    
    def energy(self, j_v, j_h, h) -> np.ndarray:
        return self.energy_1q(h) + self.energy_2q(j_v, j_h)
    
    def copy(self) -> SpinModel:
        self_copy = SpinModel( self.qubittype,
                self.n,
                np.transpose(self.j_v, (2, 0, 1)),
                np.transpose(self.j_h, (2, 0, 1)),
                np.transpose(self.h, (2, 0, 1)),
                self._two_q_gates,
                self._one_q_gates,
                self.t )

        self_copy.circuit = self.circuit.copy()
        self_copy.circuit_param = self.circuit_param.copy()
        self_copy.circuit_param_values = self.circuit_param_values.copy()
        self_copy.hamiltonian = self.hamiltonian.copy()

        if self.eig_val is not None: self_copy.eig_val = self.eig_val.copy()
        if self.eig_vec is not None: self_copy.eig_vec = self.eig_vec.copy()
        if self._Ut is not None: self_copy._Ut = self._Ut.copy()

        return self_copy
    
    def to_json_dict(self) -> Dict:
        return {
            "constructor_params": {
                "qubittype": self.qubittype,
                "n": self.n,
                "j_v": np.transpose(self.j_v, (2, 0, 1)),
                "j_h": np.transpose(self.j_h, (2, 0, 1)),
                "h": np.transpose(self.h, (2, 0, 1)),
                "two_q_gates": self._two_q_gates,
                "one_q_gates": self._one_q_gates,
                "t": self.t
            },
            "params": {
                "circuit": self.circuit,
                "circuit_param": self.circuit_param,
                "circuit_param_values": self.circuit_param_values,
            },
        }

    @classmethod
    def from_json_dict(cls, dct: Dict):
        inst = cls(**dct["constructor_params"])

        inst.circuit = dct["params"]["circuit"]
        inst.circuit_param = dct["params"]["circuit_param"]
        inst.circuit_param_values = dct["params"]["circuit_param_values"]

        return inst

    def _update2nestedlist(self, options: dict(), key, new_nested_level: int = 1):
        if options.get(key) is not None:
            if isinstance(options.get(key), Iterable):
                _tmp = list(options.get(key))
                Is_nested_level = self._nest_level(_tmp) - 1
            else:
                _tmp = [options.get(key) ]
                Is_nested_level=0

            for i in range(1, new_nested_level-Is_nested_level):
                _tmp = [_tmp]
            options.update({key: _tmp})

        return options

    def _nest_level(self, lst):
        if not isinstance(lst, list):
            return 0
        if not lst:
            return 1
        return max(self._nest_level(item) for item in lst) + 1<|MERGE_RESOLUTION|>--- conflicted
+++ resolved
@@ -194,14 +194,9 @@
             self.hea.options = {"append": False,
                                 "p": 1,
                                 "parametrisation" : 'joint',
-<<<<<<< HEAD
                                 "fully_connected" : False,
-                                "1Qvariables": [['a' + str(g) + '_', 'x'+ str(g) + '_', 'z' + str(g) + '_'] for g in range(len(self._one_q_gates))],
-                                "2Qvariables": [['phi' + str(g) + '_', 'theta' + str(g) + '_'] for g in range(len(self._two_q_gates))],
-=======
                                 "1Qvariables": _1Qvariables,
                                 "2Qvariables": _2Qvariables,
->>>>>>> bdc781d5
                                 "1QubitGates": [lambda a, x, z: cirq.PhasedXZGate(x_exponent=x, z_exponent=z, axis_phase_exponent=a) for g in range(len(self._one_q_gates))],
                                 "2QubitGates" : [lambda phi, theta: cirq.FSimGate(phi=phi, theta=theta)  for g in range(len(self._two_q_gates))],
                                }
