--- conflicted
+++ resolved
@@ -119,10 +119,9 @@
                 #Boundary terms
                 if self.boundaries[1] == 0 and self.n[1]%2 == int(1-(i_p-1)/2):
                     yield gate(*v_h[:][:][i][self.n[1]-1]).on(self.qubits[i][self.n[1]-1], self.qubits[i][0])
-<<<<<<< HEAD
-
-def _partial_2Qubit_layer_fc(self, v, g):
-    gate = self.hea.options["2QubitGates"][g]
+
+def _partial_TwoQubit_layer_fc(self, v, g):
+    gate = self.hea.options["TwoQubitGates"][g]
     for i in range(self.n[0]):
         for j in range(self.n[1]):
             for l in range(j+1, self.n[1], 1):
@@ -131,17 +130,13 @@
                 for l in range(self.n[1]):
                     yield gate(*v[i][j][k][l][:]).on(self.qubits[i][j], self.qubits[k][l])
 
-def _2Qubit_layer(self, i, g):
-=======
-            
 def _TwoQubit_layer(self, i, g):
->>>>>>> 5f84efae
     """
     Generator for hardware efficent 2 qubit layer
 
     Args:
       i layer number
-      self.hea.options["2quibtgate"]
+      self.hea.options["TwiQuibtGates"]
       self.hea.options["parametrisation"]
 
     Do:
@@ -160,7 +155,7 @@
             temp = [temp for i in range(self.n[0])]
             temp = [temp for i in range(self.n[1])]
             v = [temp for i in range(self.n[0])]
-            yield self.hea._partial_2Qubit_layer_fc(self, v, g)
+            yield self.hea._partial_TwoQubit_layer_fc(self, v, g)
         else:
             temp = [gate_variables for i in range(self.n[1])]
             v_v = [temp for i in range(self.n[0]-self.boundaries[0])]
@@ -168,13 +163,8 @@
             temp = [gate_variables for i in range(self.n[1]-self.boundaries[1])]
             v_h = [temp for i in range(self.n[0])]
 
-<<<<<<< HEAD
             for i_p in range(4):
-                yield self.hea._partial_2Qubit_layer(self, i_p, v_v, v_h, g)
-=======
-        for i_p in range(4):
-            yield self.hea._partial_TwoQubit_layer(self, i_p, v_v, v_h, g)
->>>>>>> 5f84efae
+                yield self.hea._partial_TwoQubit_layer(self, i_p, v_v, v_h, g)
 
     elif self.hea.options["parametrisation"] == "layerwise":
         if(self.hea.options["fully_connected"]):
@@ -195,31 +185,30 @@
             yield self.hea._partial_TwoQubit_layer(self, i_p, v_v, v_h, g)
 
     elif self.hea.options["parametrisation"] == "individual":
-<<<<<<< HEAD
         if(self.hea.options["fully_connected"]):
-            gate = self.hea.options["2QubitGates"][g]
+            gate = self.hea.options["TwoQubitGates"][g]
             
             for n0 in range(self.n[0]):
                 for n1 in range(self.n[1]):
                     for l in range(n1+1, self.n[1], 1):
-                        symb = [sympy.Symbol(self.hea.options["2Qvariables"][g][var] + str(i) + "_" + str(n0*self.n[1] + n1) + "_" + str(n0*self.n[1] + l)) for var in range(len(self.hea.options["2Qvariables"][g]))]
+                        symb = [sympy.Symbol(self.hea.options["TwoQubitVariables"][g][var] + str(i) + "_" + str(n0*self.n[1] + n1) + "_" + str(n0*self.n[1] + l)) for var in range(len(self.hea.options["TwoQubitVariables"][g]))]
                         yield gate(*symb).on(self.qubits[n0][n1], self.qubits[n0][l])
                     for k in range(n0+1, self.n[0], 1):
                         for l in range(self.n[1]):
-                            symb = [sympy.Symbol(self.hea.options["2Qvariables"][g][var] + str(i) + "_" + str(n0*self.n[1] + n1) + "_" + str(k*self.n[1] + l)) for var in range(len(self.hea.options["2Qvariables"][g]))]
+                            symb = [sympy.Symbol(self.hea.options["TwoQubitVariables"][g][var] + str(i) + "_" + str(n0*self.n[1] + n1) + "_" + str(k*self.n[1] + l)) for var in range(len(self.hea.options["TwoQubitVariables"][g]))]
                             yield gate(*symb).on(self.qubits[n0][n1], self.qubits[k][l])
         else:
             for i_p in range(4):
-                gate_variables = [0 for dummy in self.hea.options["2Qvariables"][g]]
+                gate_variables = [0 for dummy in self.hea.options["TwoQubitVariables"][g]]
                 j = 0
-                for variable in self.hea.options["2Qvariables"][g]:
+                for variable in self.hea.options["TwoQubitVariables"][g]:
                     gate_variables[j] = sympy.Symbol(variable + str(i) + "_" + str(i_p))
                     j +=1
                 
-                v_mask = [0 for dummy in self.hea.options["2Qvariables"][g]]
-                h_mask = [0 for dummy in self.hea.options["2Qvariables"][g]]
+                v_mask = [0 for dummy in self.hea.options["TwoQubitVariables"][g]]
+                h_mask = [0 for dummy in self.hea.options["TwoQubitVariables"][g]]
                 j = 0
-                for variable in self.hea.options["2Qvariables"][g]:
+                for variable in self.hea.options["TwoQubitVariables"][g]:
                     v_mask[j] = variable + str(i) + "_" + str(i_p) + "_v"
                     h_mask[j] = variable + str(i) + "_" + str(i_p) + "_h"
                     j +=1
@@ -246,47 +235,7 @@
                 #temp = [gate_variables for i in range(self.n[1]-self.boundaries[1])]
                 #v_h = [temp for i in range(self.n[0])]
 
-                yield self.hea._partial_2Qubit_layer(self, i_p, v_v, v_h, g)
-=======
-        for i_p in range(4):
-            gate_variables = [0 for dummy in self.hea.options["TwoQubitVariables"][g]]
-            j = 0
-            for variable in self.hea.options["TwoQubitVariables"][g]:
-                gate_variables[j] = sympy.Symbol(variable + str(i) + "_" + str(i_p))
-                j +=1
-            
-            v_mask = [0 for dummy in self.hea.options["TwoQubitVariables"][g]]
-            h_mask = [0 for dummy in self.hea.options["TwoQubitVariables"][g]]
-            j = 0
-            for variable in self.hea.options["TwoQubitVariables"][g]:
-                v_mask[j] = variable + str(i) + "_" + str(i_p) + "_v"
-                h_mask[j] = variable + str(i) + "_" + str(i_p) + "_h"
-                j +=1
-            
-            v_v = []
-            for l in range(self.n[0]-self.boundaries[0]):
-                temp = []
-                for j in range(self.n[1]):
-                    temp.append([self.hea.__get_sympy_Symbol(self, v_mask[0],l,j),
-                                 self.hea.__get_sympy_Symbol(self, v_mask[1],l,j)])
-                #print("temp:\n {}".format(temp))
-                v_v.append(temp)
-            #print("v_v:\n {}".format(v_v))
-
-            v_h = []
-            for l in range(self.n[0]):
-                temp = []
-                for j in range(self.n[1]-self.boundaries[1]):
-                    temp.append([self.hea.__get_sympy_Symbol(self, h_mask[0],l,j),
-                                 self.hea.__get_sympy_Symbol(self, h_mask[1],l,j)])
-                #print("temp:\n {}".format(temp))
-                v_h.append(temp)
-            #print("v_h:\n {}".format(v_h))  
-            #temp = [gate_variables for i in range(self.n[1]-self.boundaries[1])]
-            #v_h = [temp for i in range(self.n[0])]
-
-            yield self.hea._partial_TwoQubit_layer(self, i_p, v_v, v_h, g)
->>>>>>> 5f84efae
+                yield self.hea._partial_TwoQubit_layer(self, i_p, v_v, v_h, g)
     else:
         assert (False), "Invalid hea parametrisation option, received: '{}', allowed is \n \
             'joint', 'layerwise' and 'individual'".format(self.hea.options['parametrisation'] )
@@ -326,13 +275,9 @@
                 temp2Q.append(sympy.Symbol(variable + str(i)))
         
         elif self.hea.options['parametrisation'] == 'layerwise':
-<<<<<<< HEAD
             if(self.hea.options["fully_connected"]):
                 raise NotImplementedError()
-            for variable in sorted(sum(self.hea.options["1Qvariables"], [])):
-=======
             for variable in sorted(sum(self.hea.options["SingleQubitVariables"], [])):
->>>>>>> 5f84efae
                 #1qubit cases
                 temp1Q.append(sympy.Symbol(variable + str(i)))
                 
