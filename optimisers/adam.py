--- conflicted
+++ resolved
@@ -41,12 +41,8 @@
 import sympy
 
 # internal import
-<<<<<<< HEAD
 from fauvqe.optimisers import Optimiser, OptimisationStep, OptimisationResult
-=======
-from fauvqe.optimisers import Optimiser
 from fauvqe.objectives import Objective
->>>>>>> 20813a63
 
 
 class ADAM(Optimiser):
@@ -90,7 +86,9 @@
         break_param=100,
         n_print=-1,
     ):
-        super().__init__(objective, qubits, simulator, circuit, circuit_param, circuit_param_values)
+        super().__init__(
+            objective, qubits, simulator, circuit, circuit_param, circuit_param_values
+        )
         self.eps = eps
         self.eps_2 = eps_2
         self.a = a
@@ -116,42 +114,17 @@
           - allow to update hyperparameters via attribute pass to optimise function
           - Possibly by ** args or python dictionary???
         """
-        def p(params: np.ndarray) -> np.float64:
-            return self.simulator.simulate(self.circuit, param_resolver=self._get_param_resolver(params)).state_vector()
-
-        res = OptimisationResult(self.break_cond, self.circuit_param_values, self.obj_func, p)
+
+        res = OptimisationResult(self)
         # 1.make copies of param_values (to not accidentially overwrite)
         temp_cpv = self.circuit_param_values
 
         # Do step until break condition
         if self.break_cond == "iterations":
-<<<<<<< HEAD
             for i in range(self.break_param):
                 # Make ADAM step
                 temp_cpv = self._ADAM_step(temp_cpv)
                 res.add_step(OptimisationStep(index=i, params=temp_cpv))
-=======
-            if isinstance(self.n_print, (int, np.int_)) and self.n_print > 0:
-                for i in range(self.break_param):
-                    # Print out
-                    if not i % self.n_print:
-                        # Print every n_print's step
-                        wf = self.simulator.simulate(
-                            self.circuit, param_resolver=self._get_param_resolver(temp_cpv)
-                        ).state_vector()
-
-                        print("Steps: {}, Objective: {}".format(i, self.objective.evaluate(wf)))
-                        # print('Parameter names:  {}'.format(self.circuit_param))
-                        # print('Parameter values: {}'.format(temp_cpv))
-                    # End of print out
-
-                    # Make ADAM step
-                    temp_cpv = self._ADAM_step(temp_cpv)
-            else:
-                for i in range(self.break_param):
-                    # Make ADAM step
-                    temp_cpv = self._ADAM_step(temp_cpv)
->>>>>>> 20813a63
         else:
             assert (
                 False
@@ -160,15 +133,6 @@
                 self.break_cond
             )
 
-<<<<<<< HEAD
-=======
-        # Print final result ... to be done
-        wf = self.simulator.simulate(self.circuit, param_resolver=self._get_param_resolver(temp_cpv)).state_vector()
-        print("Steps: {}, Energy: {}".format(i + 1, self.objective.evaluate(wf)))
-        print("Parameter names:  {}".format(self.circuit_param))
-        print("Parameter values: {}".format(temp_cpv))
-
->>>>>>> 20813a63
         # Return/update circuit_param_values
         self.circuit_param_values = temp_cpv
 
@@ -210,28 +174,47 @@
         # self.circuit_param <- need their name list
         #     create name array?
         # Use temp_cpv not self.circuit_param_values here
-        joined_dict = {**{str(self.circuit_param[i]): temp_cpv[i] for i in range(n_param)}}
+        joined_dict = {
+            **{str(self.circuit_param[i]): temp_cpv[i] for i in range(n_param)}
+        }
 
         # Calculate the gradients
         # Use MPi4Py/Multiporcessing HERE!!
         for j in range(n_param):
             # Simulate wavefunction at p_j + eps
-            joined_dict[str(self.circuit_param[j])] = joined_dict[str(self.circuit_param[j])] + self.eps
-            wf1 = self.simulator.simulate(self.circuit, param_resolver=cirq.ParamResolver(joined_dict)).state_vector()
+            joined_dict[str(self.circuit_param[j])] = (
+                joined_dict[str(self.circuit_param[j])] + self.eps
+            )
+            wf1 = self.simulator.simulate(
+                self.circuit, param_resolver=cirq.ParamResolver(joined_dict)
+            ).state_vector()
 
             # Simulate wavefunction at p_j - eps
-            joined_dict[str(self.circuit_param[j])] = joined_dict[str(self.circuit_param[j])] - 2 * self.eps
-            wf2 = self.simulator.simulate(self.circuit, param_resolver=cirq.ParamResolver(joined_dict)).state_vector()
+            joined_dict[str(self.circuit_param[j])] = (
+                joined_dict[str(self.circuit_param[j])] - 2 * self.eps
+            )
+            wf2 = self.simulator.simulate(
+                self.circuit, param_resolver=cirq.ParamResolver(joined_dict)
+            ).state_vector()
 
             # Calculate gradient
-            gradient_values[j] = (self.objective.evaluate(wf1) - self.objective.evaluate(wf2)) / (2 * self.eps)
+            gradient_values[j] = (
+                self.objective.evaluate(wf1) - self.objective.evaluate(wf2)
+            ) / (2 * self.eps)
 
             # Reset dictionary
-            joined_dict[str(self.circuit_param[j])] = joined_dict[str(self.circuit_param[j])] + self.eps
+            joined_dict[str(self.circuit_param[j])] = (
+                joined_dict[str(self.circuit_param[j])] + self.eps
+            )
 
         # print("GradientDescent._get_gradients() does not work/is not completed")
         return gradient_values
 
     def _get_param_resolver(self, temp_cpv):
-        joined_dict = {**{str(self.circuit_param[i]): temp_cpv[i] for i in range(np.size(self.circuit_param_values))}}
+        joined_dict = {
+            **{
+                str(self.circuit_param[i]): temp_cpv[i]
+                for i in range(np.size(self.circuit_param_values))
+            }
+        }
         return cirq.ParamResolver(joined_dict)