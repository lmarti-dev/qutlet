--- conflicted
+++ resolved
@@ -35,19 +35,15 @@
 Potential MUCH BETTER alternative option: load from scipy??
 
 """
-# external import
 import numpy as np
 import cirq
-import sympy
-
-# internal import
-from .optimiser import Optimiser
-<<<<<<< HEAD
-from .optimisation_step import OptimisationStep
-from .optimisation_result import OptimisationResult
-from fauvqe.objectives import Objective
-=======
->>>>>>> abacce3c
+from numbers import Real, Integral
+from typing import Union, Literal
+
+from fauvqe.optimisers.optimiser import Optimiser
+from fauvqe.optimisers.optimisation_step import OptimisationStep
+from fauvqe.optimisers.optimisation_result import OptimisationResult
+from fauvqe.objectives.objective import Objective
 
 
 class ADAM(Optimiser):
@@ -74,121 +70,91 @@
 
     def __init__(
         self,
-<<<<<<< HEAD
-        objective: Objective,
-        qubits,
-        simulator,
-        circuit,
-        circuit_param,
-        circuit_param_values,
-=======
->>>>>>> abacce3c
-        eps=10 ** -3,
-        eps_2=10 ** -8,
-        a=10 ** -2,
-        b_1=0.9,
-        b_2=0.999,
-        break_cond="iterations",
-        break_param=100,
+        eps: Real = 10 ** -3,
+        eps_2: Real = 10 ** -8,
+        a: Real = 10 ** -2,
+        b_1: Real = 0.9,
+        b_2: Real = 0.999,
+        break_cond: Literal["iterations"] = "iterations",
+        break_param: Integral = 100,
     ):
-<<<<<<< HEAD
-        super().__init__(objective, qubits, simulator, circuit, circuit_param, circuit_param_values)
-        self.eps = eps
-        self.eps_2 = eps_2
-        self.a = a
-        self.b_1 = b_1
-        self.b_2 = b_2
-        self.break_cond = break_cond
-        self.break_param = break_param
-        self.step = 0
-        self._v_t = np.zeros(np.shape(circuit_param_values))
-        self._m_t = np.zeros(np.shape(circuit_param_values))
-=======
         super().__init__()
-        self._eps = eps
-        self._eps_2 = eps_2
-        self._a = a
-        self._b_1 = b_1
-        self._b_2 = b_2
-        self._break_cond = break_cond
-        self._break_param = break_param
-        self._n_print = n_print
-        self._step = 0
-        self._v_t = np.zeros(np.shape(self.circuit_param_values))
-        self._m_t = np.zeros(np.shape(self.circuit_param_values))
->>>>>>> abacce3c
-
-    def optimise(self) -> OptimisationResult:
+        assert all(
+            isinstance(n, Real) and n > 0.0 for n in [eps, eps_2, a, b_1, b_2]
+        ), "Parameters must be positive, real numbers"
+        assert (
+            isinstance(break_param, Integral) and break_param > 0
+        ), "Break parameter must be a positive integer"
+        valid_break_cond = ["iterations"]
+        assert (
+            break_cond in valid_break_cond
+        ), "Invalid break condition, received: '{}', allowed are {}".format(
+            break_cond, valid_break_cond
+        )
+
+        # The following attributes remain constant for the lifetime of this optimiser
+        self._eps: Real = eps
+        self._eps_2: Real = eps_2
+        self._a: Real = a
+        self._b_1: Real = b_1
+        self._b_2: Real = b_2
+        self._break_cond: Literal["iterations"] = break_cond
+        self._break_param: Integral = break_param
+
+        # The following attributes change for each objective
+        self._objective: Union[Objective, None] = None
+        self._v_t: np.ndarray = np.array([])
+        self._m_t: np.ndarray = np.array([])
+        self._circuit_param: np.ndarray = np.array([])
+        self._n_param: Integral = 0
+
+    def optimise(self, objective: Objective) -> OptimisationResult:
+        """Run optimiser until break condition is fulfilled
+
+        1. Make copies of param_values (to not accidentally overwrite)
+        2. Do steps until break condition. Tricky need to generalise _get_param_resolver method which also affects _get_gradients
+        3. Update self.circuit_param_values = temp_cpv
+
+        Parameters
+        ----------
+        objective: Objective
+            The objective to optimise
+
+        Returns
+        -------
+        OptimisationResult
+
+        Raises
+        -------
+        AssertionError
+        NotImplementedError
         """
-        Run optimiser until break condition is fullfilled
-
-        1.make copies of param_values (to not accidentially overwrite)
-        2.Do steps until break condition
-          Tricky need to generalise _get_param_resolver method which also affects _get_gradients
-        3.Update self.circuit_param_values = temp_cpv
-
-        NEED FOR IMPROVEMENT:
-          - allow to update hyperparameters via attribute pass to optimise function
-          - Possibly by ** args or python dictionary???
-        """
-
-        res = OptimisationResult(self)
-        # 1.make copies of param_values (to not accidentially overwrite)
-        temp_cpv = self.circuit_param_values
+        assert isinstance(
+            objective, Objective
+        ), "objective is not an instance of a subclass of Objective, given type '{}'".format(
+            type(objective).__name__
+        )
+        self._objective = objective
+        res = OptimisationResult(objective)
+
+        self._circuit_param = objective.initialiser.circuit_param
+
+        # 1.make copies of param_values (to not accidentally overwrite)
+        temp_cpv = objective.initialiser.circuit_param_values.view()
+        self._n_param = np.size(temp_cpv)
+        self._v_t = np.zeros(np.shape(temp_cpv))
+        self._m_t = np.zeros(np.shape(temp_cpv))
 
         # Do step until break condition
-<<<<<<< HEAD
-        if self.break_cond == "iterations":
-            for i in range(self.break_param):
+        if self._break_cond == "iterations":
+            for i in range(self._break_param):
                 # Make ADAM step
-                temp_cpv = self._ADAM_step(temp_cpv)
-                res.add_step(OptimisationStep(index=i, params=temp_cpv.copy()))
-=======
-        if self._break_cond == "iterations":
-            if isinstance(self._n_print, (int, np.int_)) and self._n_print > 0:
-                for i in range(self._break_param):
-                    # Print out
-                    if not i % self._n_print:
-                        # Print every n_print's step
-                        wf = self._simulator.simulate(
-                            self._circuit, param_resolver=self._get_param_resolver(temp_cpv)
-                        ).state_vector()
-
-                        print("Steps: {}, Energy: {}".format(i, self._obj_func(wf)))
-                        # print('Parameter names:  {}'.format(self.circuit_param))
-                        # print('Parameter values: {}'.format(temp_cpv))
-                    # End of print out
-
-                    # Make ADAM step
-                    temp_cpv = self._ADAM_step(temp_cpv)
-            else:
-                for i in range(self._break_param):
-                    # Make ADAM step
-                    temp_cpv = self._ADAM_step(temp_cpv)
->>>>>>> abacce3c
-        else:
-            assert (
-                False
-            ), "Invalid break condition, received: '{}', allowed is \n \
-        'iterations'".format(
-                self._break_cond
-            )
-
-<<<<<<< HEAD
-=======
-        # Print final result ... to be done
-        wf = self._simulator.simulate(self._circuit, param_resolver=self._get_param_resolver(temp_cpv)).state_vector()
-        print("Steps: {}, Energy: {}".format(i + 1, self._obj_func(wf)))
-        print("Parameter names:  {}".format(self.circuit_param))
-        print("Parameter values: {}".format(temp_cpv))
-
->>>>>>> abacce3c
-        # Return/update circuit_param_values
-        self.circuit_param_values = temp_cpv
+                temp_cpv = self._ADAM_step(temp_cpv, step=i + 1)
+                res.add_step(temp_cpv.copy())
 
         return res
 
-    def _ADAM_step(self, temp_cpv):
+    def _ADAM_step(self, temp_cpv, step: int):
         """
         t ← t + 1
         g_t ← ∇_θ f_t (θ_{t−1} )                    (Get gradients w.r.t. stochastic objective at timestep t)
@@ -203,81 +169,50 @@
         θ_t ← θ_{t−1} − α_t · m_t  /( (v_t)^0.5 + eps)
 
         """
-        self._step += 1
         gradient_values = self._get_gradients(temp_cpv)
         self._m_t = self._b_1 * self._m_t + (1 - self._b_1) * gradient_values
         self._v_t = self._b_2 * self._v_t + (1 - self._b_2) * gradient_values ** 2
         temp_cpv -= (
             self._a
-            * (1 - self._b_2 ** self._step) ** 0.5
-            / (1 - self._b_1 ** self._step)
+            * (1 - self._b_2 ** step) ** 0.5
+            / (1 - self._b_1 ** step)
             * self._m_t
             / (self._v_t ** 0.5 + self._eps_2)
         )
         return temp_cpv
 
     def _get_gradients(self, temp_cpv):
-        n_param = np.size(self.circuit_param_values)
-        gradient_values = np.zeros(n_param)
+        gradient_values = np.zeros(self._n_param)
 
         # Create joined dictionary from
         # self.circuit_param <- need their name list
         #     create name array?
         # Use temp_cpv not self.circuit_param_values here
-        joined_dict = {**{str(self.circuit_param[i]): temp_cpv[i] for i in range(n_param)}}
+        joined_dict = {**{str(self._circuit_param[i]): temp_cpv[i] for i in range(self._n_param)}}
 
         # Calculate the gradients
-        # Use MPi4Py/Multiporcessing HERE!!
-        for j in range(n_param):
+        # Use MPi4Py/Multiprocessing HERE!!
+        for j in range(self._n_param):
             # Simulate wavefunction at p_j + eps
-<<<<<<< HEAD
-            joined_dict[str(self.circuit_param[j])] = (
-                joined_dict[str(self.circuit_param[j])] + self.eps
-            )
-            wf1 = self.simulator.simulate(
-                self.circuit, param_resolver=cirq.ParamResolver(joined_dict)
-            ).state_vector()
+            joined_dict[str(self._circuit_param[j])] = (
+                joined_dict[str(self._circuit_param[j])] + self._eps
+            )
+            wf1 = self._objective.simulate(param_resolver=cirq.ParamResolver(joined_dict))
 
             # Simulate wavefunction at p_j - eps
-            joined_dict[str(self.circuit_param[j])] = (
-                joined_dict[str(self.circuit_param[j])] - 2 * self.eps
-            )
-            wf2 = self.simulator.simulate(
-                self.circuit, param_resolver=cirq.ParamResolver(joined_dict)
-            ).state_vector()
+            joined_dict[str(self._circuit_param[j])] = (
+                joined_dict[str(self._circuit_param[j])] - 2 * self._eps
+            )
+            wf2 = self._objective.simulate(param_resolver=cirq.ParamResolver(joined_dict))
 
             # Calculate gradient
-            gradient_values[j] = (self.objective.evaluate(wf1) - self.objective.evaluate(wf2)) / (
-                2 * self.eps
+            gradient_values[j] = (self._objective.evaluate(wf1) - self._objective.evaluate(wf2)) / (
+                2 * self._eps
             )
 
             # Reset dictionary
-            joined_dict[str(self.circuit_param[j])] = (
-                joined_dict[str(self.circuit_param[j])] + self.eps
-            )
-=======
-            joined_dict[str(self.circuit_param[j])] = joined_dict[str(self.circuit_param[j])] + self._eps
-            wf1 = self._simulator.simulate(self._circuit, param_resolver=cirq.ParamResolver(joined_dict)).state_vector()
-
-            # Simulate wavefunction at p_j - eps
-            joined_dict[str(self.circuit_param[j])] = joined_dict[str(self.circuit_param[j])] - 2 * self._eps
-            wf2 = self._simulator.simulate(self._circuit, param_resolver=cirq.ParamResolver(joined_dict)).state_vector()
-
-            # Calculate gradient
-            gradient_values[j] = (self._obj_func(wf1) - self._obj_func(wf2)) / (2 * self._eps)
-
-            # Reset dictionary
-            joined_dict[str(self.circuit_param[j])] = joined_dict[str(self.circuit_param[j])] + self._eps
->>>>>>> abacce3c
-
-        # print("GradientDescent._get_gradients() does not work/is not completed")
-        return gradient_values
-
-    def _get_param_resolver(self, temp_cpv):
-        joined_dict = {
-            **{
-                str(self.circuit_param[i]): temp_cpv[i]
-                for i in range(np.size(self.circuit_param_values))
-            }
-        }
-        return cirq.ParamResolver(joined_dict)+            joined_dict[str(self._circuit_param[j])] = (
+                joined_dict[str(self._circuit_param[j])] + self._eps
+            )
+
+        return gradient_values