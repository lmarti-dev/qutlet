# Visual Studio Code settings
.vscode/

# Coverage reports
.coverage
<<<<<<< HEAD
# Visual Studio Code settings
.vscode/
# Pycharm settings
.idea/
=======
/*.png
>>>>>>> 5886982b

# Byte-compiled / optimized / DLL files
__pycache__/
*.py[cod]
*$py.class


# C extensions
*.so

# Distribution / packaging
.Python
build/
develop-eggs/
dist/
downloads/
eggs/
.eggs/
lib/
lib64/
parts/
sdist/
var/
wheels/
pip-wheel-metadata/
share/python-wheels/
*.egg-info/
.installed.cfg
*.egg
MANIFEST

# PyInstaller
#  Usually these files are written by a python script from a template
#  before PyInstaller builds the exe, so as to inject date/other infos into it.
*.manifest
*.spec

# Installer logs
pip-log.txt
pip-delete-this-directory.txt

# Unit test / coverage reports
htmlcov/
.tox/
.nox/
.coverage
.coverage.*
.cache
nosetests.xml
coverage.xml
*.cover
*.py,cover
.hypothesis/
.pytest_cache/

# Translations
*.mo
*.pot

# Django stuff:
*.log
local_settings.py
db.sqlite3
db.sqlite3-journal

# Flask stuff:
instance/
.webassets-cache

# Scrapy stuff:
.scrapy

# Sphinx documentation
docs/_build/

# PyBuilder
target/

# Jupyter Notebook
.ipynb_checkpoints

# IPython
profile_default/
ipython_config.py

# pyenv
.python-version

# pipenv
#   According to pypa/pipenv#598, it is recommended to include Pipfile.lock in version control.
#   However, in case of collaboration, if having platform-specific dependencies or dependencies
#   having no cross-platform support, pipenv may install dependencies that don't work, or not
#   install all needed dependencies.
#Pipfile.lock

# PEP 582; used by e.g. github.com/David-OConnor/pyflow
__pypackages__/

# Celery stuff
celerybeat-schedule
celerybeat.pid

# SageMath parsed files
*.sage.py

# Environments
.env
.venv
env/
venv/
ENV/
env.bak/
venv.bak/

# Spyder project settings
.spyderproject
.spyproject

# Rope project settings
.ropeproject

# mkdocs documentation
/site

# mypy
.mypy_cache/
.dmypy.json
dmypy.json

# Pyre type checker
.pyre/<|MERGE_RESOLUTION|>--- conflicted
+++ resolved
@@ -3,14 +3,10 @@
 
 # Coverage reports
 .coverage
-<<<<<<< HEAD
-# Visual Studio Code settings
-.vscode/
 # Pycharm settings
 .idea/
-=======
+# UML diagrams
 /*.png
->>>>>>> 5886982b
 
 # Byte-compiled / optimized / DLL files
 __pycache__/
