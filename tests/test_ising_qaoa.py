--- conflicted
+++ resolved
@@ -34,58 +34,41 @@
     ising_obj = Ising("GridQubit", [1, 2], np.ones((0, 2)), np.ones((1, 1)), np.ones((1, 2)))
     ising_obj.set_circuit("qaoa", 1)
     print(ising_obj.circuit)
-<<<<<<< HEAD
     assert ising_obj.p == 1
     assert ising_obj.circuit_param == [sympy.Symbol("b0"), sympy.Symbol("g0")]
     # Basic test whether circuit gives correct result
-    obj_param_resolver = ising_obj.qaoa._get_param_resolver(ising_obj, 1, 0)
+    temp_cpv = np.array((1, 0))
+    joined_dict = {
+        **{
+            str(ising_obj.circuit_param[i]): temp_cpv[i]
+            for i in range(np.size(ising_obj.circuit_param_values))
+        }
+    }
+    obj_param_resolver = cirq.ParamResolver(joined_dict)
+
     wf_x = ising_obj.simulator.simulate(
         ising_obj.circuit, param_resolver=obj_param_resolver
     ).state_vector()
     assert np.allclose(
-        wf_x,
-        np.array([0.0 + 0.0j, 0.0 + 0.0j, 0.0 + 0.0j, 1.0 + 0.0j]),
-        rtol=0,
-        atol=1e-14,
-    )
-    obj_param_resolver = ising_obj.qaoa._get_param_resolver(ising_obj, 1, 0.5)
+        wf_x, np.array([0.0 + 0.0j, 0.0 + 0.0j, 0.0 + 0.0j, 1.0 + 0.0j]), rtol=0, atol=1e-14
+    )
+
+    temp_cpv = np.array((1, 0.5))
+    joined_dict = {
+        **{
+            str(ising_obj.circuit_param[i]): temp_cpv[i]
+            for i in range(np.size(ising_obj.circuit_param_values))
+        }
+    }
+    obj_param_resolver = cirq.ParamResolver(joined_dict)
+
     wf_z = ising_obj.simulator.simulate(
         ising_obj.circuit, param_resolver=obj_param_resolver
     ).state_vector()
     assert np.allclose(
-        wf_z,
-        np.array([0.0 + 0.0j, 0.0 + 0.0j, 0.0 + 0.0j, -1.0 + 0.0j]),
-        rtol=0,
-        atol=1e-14,
-    )
-
-=======
-    assert(ising_obj.p == 1)
-    assert(ising_obj.circuit_param == [sympy.Symbol("b0"), sympy.Symbol("g0")])
-    #Basic test whether circuit gives correct result
-    temp_cpv = np.array((1, 0))
-    joined_dict = {**{str(ising_obj.circuit_param[i]): temp_cpv[i] for i in range(np.size(ising_obj.circuit_param_values))}};
-    obj_param_resolver = cirq.ParamResolver(joined_dict)
-
-    wf_x = ising_obj.simulator.simulate(ising_obj.circuit, \
-        param_resolver = obj_param_resolver).state_vector()
-    assert( np.allclose(
-        wf_x, 
-        np.array([0.+0.j, 0.+0.j, 0.+0.j, 1.+0.j]), 
-        rtol=0, atol=1e-14))
-    
-    temp_cpv = np.array((1, 0.5))
-    joined_dict = {**{str(ising_obj.circuit_param[i]): temp_cpv[i] for i in range(np.size(ising_obj.circuit_param_values))}};
-    obj_param_resolver = cirq.ParamResolver(joined_dict)
-
-    wf_z = ising_obj.simulator.simulate(ising_obj.circuit, \
-        param_resolver = obj_param_resolver).state_vector()
-    assert( np.allclose(
-        wf_z, 
-        np.array([0.+0.j, 0.+0.j, 0.+0.j, -1.+0.j]), 
-        rtol=0, atol=1e-14))
-    
->>>>>>> 218e08b3
+        wf_z, np.array([0.0 + 0.0j, 0.0 + 0.0j, 0.0 + 0.0j, -1.0 + 0.0j]), rtol=0, atol=1e-14
+    )
+
 
 # still needs to be improved
 def test_set_p():
@@ -163,7 +146,6 @@
     assert np.allclose(
         self.circuit.unitary(),
         np.array(
-<<<<<<< HEAD
             [
                 [1.0 + 0.0j, 0.0 + 0.0j, 0.0 + 0.0j, 0.0 + 0.0j],
                 [0.0 + 0.0j, 1.0 + 0.0j, 0.0 + 0.0j, 0.0 + 0.0j],
@@ -176,28 +158,6 @@
     )
 
 
-def test__get_param_resolver():
-    self = Ising("GridQubit", [1, 2], np.ones((0, 2)), np.ones((1, 1)), np.ones((1, 2)))
-    # test for p = 1
-    obj_param_resolver = self.qaoa._get_param_resolver(self, 0.1, 0.2)
-    assert obj_param_resolver == cirq.ParamResolver({"b0": 0.1, "g0": 0.2})
-    # test for p = 2
-    self.p = 2
-    obj_param_resolver = self.qaoa._get_param_resolver(self, [0.1, 0.3], [0.2, 0.4])
-    assert obj_param_resolver == cirq.ParamResolver({"b0": 0.1, "g0": 0.2, "b1": 0.3, "g1": 0.4})
-
-
-=======
-          [ [1.+0.j, 0.+0.j, 0.+0.j, 0.+0.j],
-            [0.+0.j, 1.+0.j, 0.+0.j, 0.+0.j],
-            [0.+0.j, 0.+0.j, 1.+0.j, 0.+0.j],
-            [0.+0.j, 0.+0.j, 0.+0.j, 1.+0.j]]  
-        ), 
-        rtol=0, atol=1e-14))
->>>>>>> 218e08b3
-#############################################################
-#                     Test errors                           #
-#############################################################
 def test_set_circuit_erros():
     ising_obj = Ising("GridQubit", [1, 2], np.ones((0, 2)), np.ones((1, 1)), np.ones((1, 2)))
     with pytest.raises(AssertionError):
@@ -233,20 +193,6 @@
     assert (self.circuit_param_values == np.array((0, 1))).all()
 
 
-<<<<<<< HEAD
-def test__get_param_resolver_errors():
-    self = Ising("GridQubit", [1, 2], np.ones((0, 2)), np.ones((1, 1)), np.ones((1, 2)))
-    # test for p = 1
-    with pytest.raises(AssertionError):
-        obj_param_resolver = self.qaoa._get_param_resolver(self, 0.1, [0.2, 0.3])
-
-    self.p = 2
-    with pytest.raises(AssertionError):
-        obj_param_resolver = self.qaoa._get_param_resolver(self, 0.1, 0.2)
-
-
-=======
->>>>>>> 218e08b3
 # to check whether circuits are set correctly, simulate them (2 qubits) and compare unitrary
 # wf1 = self.simulator.simulate(self.circuit, \
 #        param_resolver = cirq.ParamResolver(joined_dict)).state_vector()
