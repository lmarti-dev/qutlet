===Thu, 17 Feb 2022 13:10:05 +0000===
Test No Indices 

Sequential Time: 2.45355486869812
Parallel Time: 0.8540589809417725

===Thu, 17 Feb 2022 13:10:08 +0000===
Test Indices 

Sequential Time: 1.4553687572479248
Parallel Time: 1.2939386367797852

===Thu, 17 Feb 2022 13:10:10 +0000===
Test Indices 

Sequential Time: 0.9110555648803711
Parallel Time: 0.9896156787872314

===Thu, 17 Feb 2022 13:10:12 +0000===
Test Indices 

Sequential Time: 1.3810694217681885
Parallel Time: 1.3299872875213623

===Thu, 17 Feb 2022 13:10:14 +0000===
Test Indices 

Sequential Time: 0.9405620098114014
Parallel Time: 1.0120880603790283

===Thu, 17 Feb 2022 13:10:32 +0000===
Test Adam + ExpectationValue 

Sequential Time: 13.38105034828186
Parallel Time: 4.339362144470215

===Thu, 17 Feb 2022 13:10:43 +0000===
Test Adam + ExpectationValue 

Sequential Time: 7.163157939910889
Parallel Time: 2.8804171085357666

===Thu, 17 Feb 2022 13:11:12 +0000===
Test Adam + ExpectationValue 

Sequential Time: 22.607163429260254
Parallel Time: 7.100316047668457

===Thu, 17 Feb 2022 13:11:29 +0000===
Test Adam + ExpectationValue 

Sequential Time: 12.094808340072632
Parallel Time: 4.2079150676727295

===Thu, 17 Feb 2022 13:16:04 +0000===
Test No Indices 

Sequential Time: 2.5628087520599365
Parallel Time: 0.8485915660858154

===Thu, 17 Feb 2022 13:16:06 +0000===
Test Indices 

Sequential Time: 1.3533196449279785
Parallel Time: 1.2763028144836426

===Thu, 17 Feb 2022 13:16:08 +0000===
Test Indices 

Sequential Time: 0.9929578304290771
Parallel Time: 0.9724440574645996

===Thu, 17 Feb 2022 13:16:11 +0000===
Test Indices 

Sequential Time: 1.424377679824829
Parallel Time: 1.3319556713104248

===Thu, 17 Feb 2022 13:16:13 +0000===
Test Indices 

Sequential Time: 0.9274260997772217
Parallel Time: 1.02608060836792

===Thu, 17 Feb 2022 13:16:31 +0000===
Test Adam + ExpectationValue 

Sequential Time: 13.338940620422363
Parallel Time: 4.346314191818237

===Thu, 17 Feb 2022 13:16:41 +0000===
Test Adam + ExpectationValue 

Sequential Time: 7.24636435508728
Parallel Time: 2.875858783721924

===Thu, 17 Feb 2022 13:17:11 +0000===
Test Adam + ExpectationValue 

Sequential Time: 22.27109932899475
Parallel Time: 7.131801128387451

===Thu, 17 Feb 2022 13:17:27 +0000===
Test Adam + ExpectationValue 

Sequential Time: 12.03313660621643
Parallel Time: 4.072490692138672

===Thu, 17 Feb 2022 13:24:25 +0000===
Test No Indices 

Sequential Time: 2.569380521774292
Parallel Time: 0.8514993190765381

===Thu, 17 Feb 2022 13:24:28 +0000===
Test Indices 

Sequential Time: 1.35335111618042
Parallel Time: 1.2805721759796143

===Thu, 17 Feb 2022 13:24:30 +0000===
Test Indices 

Sequential Time: 0.914372444152832
Parallel Time: 0.9804718494415283

===Thu, 17 Feb 2022 13:24:32 +0000===
Test Indices 

Sequential Time: 1.394944190979004
Parallel Time: 1.3354439735412598

===Thu, 17 Feb 2022 13:24:34 +0000===
Test Indices 

Sequential Time: 0.9390480518341064
Parallel Time: 1.0270564556121826

===Thu, 17 Feb 2022 13:24:52 +0000===
Test Adam + ExpectationValue 

Sequential Time: 13.302995204925537
Parallel Time: 4.340244293212891

===Thu, 17 Feb 2022 13:25:02 +0000===
Test Adam + ExpectationValue 

Sequential Time: 7.167868614196777
Parallel Time: 2.8938534259796143

===Thu, 17 Feb 2022 13:25:32 +0000===
Test Adam + ExpectationValue 

Sequential Time: 22.69212508201599
Parallel Time: 7.1446616649627686

===Thu, 17 Feb 2022 13:25:48 +0000===
Test Adam + ExpectationValue 

Sequential Time: 11.823400020599365
Parallel Time: 4.075140953063965

===Fri, 18 Feb 2022 11:46:52 +0000===
Test No Indices 

Sequential Time: 2.4896011352539062
Parallel Time: 0.8471834659576416

===Fri, 18 Feb 2022 11:46:55 +0000===
Test Indices 

Sequential Time: 1.3786132335662842
Parallel Time: 1.3622424602508545

===Fri, 18 Feb 2022 11:46:57 +0000===
Test Indices 

Sequential Time: 0.9146847724914551
Parallel Time: 0.9874365329742432

===Fri, 18 Feb 2022 11:46:59 +0000===
Test Indices 

Sequential Time: 1.3983116149902344
Parallel Time: 1.345552682876587

===Fri, 18 Feb 2022 11:47:01 +0000===
Test Indices 

Sequential Time: 0.9474499225616455
Parallel Time: 1.0344340801239014

===Fri, 18 Feb 2022 11:47:20 +0000===
Test Adam + ExpectationValue 

Sequential Time: 13.670032739639282
Parallel Time: 4.406031370162964

===Fri, 18 Feb 2022 11:47:30 +0000===
Test Adam + ExpectationValue 

Sequential Time: 7.147717475891113
Parallel Time: 2.934689998626709

===Fri, 18 Feb 2022 11:48:00 +0000===
Test Adam + ExpectationValue 

Sequential Time: 22.838679790496826
Parallel Time: 7.203367233276367

===Fri, 18 Feb 2022 11:48:17 +0000===
Test Adam + ExpectationValue 

Sequential Time: 12.28138279914856
Parallel Time: 4.132784843444824

===Tue, 01 Mar 2022 20:31:49 +0000===
Test No Indices 

Sequential Time: 2.6674153804779053
Parallel Time: 0.9086861610412598

===Tue, 01 Mar 2022 20:31:52 +0000===
Test Indices 

Sequential Time: 1.893247127532959
Parallel Time: 1.3843801021575928

===Tue, 01 Mar 2022 20:31:55 +0000===
Test Indices 

Sequential Time: 1.248992681503296
Parallel Time: 1.0663659572601318

===Tue, 01 Mar 2022 20:31:58 +0000===
Test Indices 

Sequential Time: 1.4902698993682861
Parallel Time: 1.3498098850250244

===Tue, 01 Mar 2022 20:32:00 +0000===
Test Indices 

Sequential Time: 0.9800224304199219
Parallel Time: 1.0484492778778076

===Tue, 01 Mar 2022 20:32:24 +0000===
Test Adam + ExpectationValue 

Sequential Time: 18.89403009414673
Parallel Time: 5.541254997253418

===Tue, 01 Mar 2022 20:32:38 +0000===
Test Adam + ExpectationValue 

Sequential Time: 9.984134197235107
Parallel Time: 3.296546697616577

===Tue, 01 Mar 2022 20:33:09 +0000===
Test Adam + ExpectationValue 

Sequential Time: 23.856842279434204
Parallel Time: 7.361493110656738

===Tue, 01 Mar 2022 20:33:26 +0000===
Test Adam + ExpectationValue 

Sequential Time: 12.605754137039185
Parallel Time: 4.197508335113525

===Tue, 01 Mar 2022 20:44:16 +0000===
Test No Indices 

Sequential Time: 2.807420015335083
Parallel Time: 0.9088854789733887

===Tue, 01 Mar 2022 20:44:20 +0000===
Test Indices 

Sequential Time: 1.9476561546325684
Parallel Time: 1.3877413272857666

===Tue, 01 Mar 2022 20:44:22 +0000===
Test Indices 

Sequential Time: 1.3018245697021484
Parallel Time: 1.0801208019256592

===Tue, 01 Mar 2022 20:44:25 +0000===
Test Indices 

Sequential Time: 1.5180468559265137
Parallel Time: 1.3799519538879395

===Tue, 01 Mar 2022 20:44:27 +0000===
Test Indices 

Sequential Time: 1.0469551086425781
Parallel Time: 1.0562636852264404

===Tue, 01 Mar 2022 20:44:52 +0000===
Test Adam + ExpectationValue 

Sequential Time: 19.601407527923584
Parallel Time: 5.580848932266235

===Tue, 01 Mar 2022 20:45:06 +0000===
Test Adam + ExpectationValue 

Sequential Time: 10.36755108833313
Parallel Time: 3.2997853755950928

===Tue, 01 Mar 2022 20:45:38 +0000===
Test Adam + ExpectationValue 

Sequential Time: 23.909669876098633
Parallel Time: 7.356165647506714

===Tue, 01 Mar 2022 20:45:55 +0000===
Test Adam + ExpectationValue 

Sequential Time: 12.976197004318237
Parallel Time: 4.25985860824585

===Wed, 02 Mar 2022 14:42:51 +0000===
Test No Indices 

Sequential Time: 2.708008050918579
Parallel Time: 0.9208307266235352

===Wed, 02 Mar 2022 14:42:55 +0000===
Test Indices 

Sequential Time: 1.8951077461242676
Parallel Time: 1.3883955478668213

===Wed, 02 Mar 2022 14:42:57 +0000===
Test Indices 

Sequential Time: 1.2607941627502441
Parallel Time: 1.1080667972564697

===Wed, 02 Mar 2022 14:43:00 +0000===
Test Indices 

Sequential Time: 1.5031554698944092
Parallel Time: 1.3728992938995361

===Wed, 02 Mar 2022 14:43:02 +0000===
Test Indices 

Sequential Time: 1.023407220840454
Parallel Time: 1.0732190608978271

===Wed, 02 Mar 2022 14:43:27 +0000===
Test Adam + ExpectationValue 

Sequential Time: 19.15384531021118
Parallel Time: 5.621819734573364

===Wed, 02 Mar 2022 14:43:41 +0000===
Test Adam + ExpectationValue 

Sequential Time: 10.130454063415527
Parallel Time: 3.2983314990997314

===Wed, 02 Mar 2022 14:44:12 +0000===
Test Adam + ExpectationValue 

Sequential Time: 23.91851305961609
Parallel Time: 7.454082250595093

===Wed, 02 Mar 2022 14:44:29 +0000===
Test Adam + ExpectationValue 

Sequential Time: 12.573399066925049
Parallel Time: 4.308974981307983

===Wed, 02 Mar 2022 15:40:29 +0000===
Test No Indices 

Sequential Time: 2.7235171794891357
Parallel Time: 0.9035475254058838

===Wed, 02 Mar 2022 15:40:32 +0000===
Test Indices 

Sequential Time: 1.8819286823272705
Parallel Time: 1.3883368968963623

===Wed, 02 Mar 2022 15:40:35 +0000===
Test Indices 

Sequential Time: 1.2765898704528809
Parallel Time: 1.0747742652893066

===Wed, 02 Mar 2022 15:40:38 +0000===
Test Indices 

Sequential Time: 1.4926300048828125
Parallel Time: 1.3557472229003906

===Wed, 02 Mar 2022 15:40:40 +0000===
Test Indices 

Sequential Time: 0.9905028343200684
Parallel Time: 1.0569484233856201

===Wed, 02 Mar 2022 15:41:04 +0000===
Test Adam + ExpectationValue 

Sequential Time: 19.284380197525024
Parallel Time: 5.579941034317017

===Wed, 02 Mar 2022 15:41:18 +0000===
Test Adam + ExpectationValue 

Sequential Time: 10.096950769424438
Parallel Time: 3.3072516918182373

===Wed, 02 Mar 2022 15:41:50 +0000===
Test Adam + ExpectationValue 

Sequential Time: 23.65797519683838
Parallel Time: 7.460420846939087

===Wed, 02 Mar 2022 15:42:06 +0000===
Test Adam + ExpectationValue 

Sequential Time: 12.67477035522461
Parallel Time: 4.239611864089966

===Wed, 02 Mar 2022 16:11:11 +0000===
Test No Indices 

Sequential Time: 2.7452924251556396
Parallel Time: 0.9093167781829834

===Wed, 02 Mar 2022 16:11:14 +0000===
Test Indices 

Sequential Time: 1.8706190586090088
Parallel Time: 1.3862202167510986

===Wed, 02 Mar 2022 16:11:16 +0000===
Test Indices 

Sequential Time: 1.256469964981079
Parallel Time: 1.0727152824401855

===Wed, 02 Mar 2022 16:11:19 +0000===
Test Indices 

Sequential Time: 1.5000898838043213
Parallel Time: 1.3579919338226318

===Wed, 02 Mar 2022 16:11:21 +0000===
Test Indices 

Sequential Time: 0.9942798614501953
Parallel Time: 1.055830717086792

===Wed, 02 Mar 2022 16:11:46 +0000===
Test Adam + ExpectationValue 

Sequential Time: 18.822677612304688
Parallel Time: 5.5928122997283936

===Wed, 02 Mar 2022 16:11:59 +0000===
Test Adam + ExpectationValue 

Sequential Time: 10.068037986755371
Parallel Time: 3.289735794067383

===Wed, 02 Mar 2022 16:12:31 +0000===
Test Adam + ExpectationValue 

Sequential Time: 23.454038858413696
Parallel Time: 7.499773979187012

===Wed, 02 Mar 2022 16:12:47 +0000===
Test Adam + ExpectationValue 

Sequential Time: 12.404537200927734
Parallel Time: 4.2374267578125

===Wed, 02 Mar 2022 16:21:52 +0000===
Test No Indices 

Sequential Time: 2.7350351810455322
Parallel Time: 0.9033029079437256

===Wed, 02 Mar 2022 16:21:56 +0000===
Test Indices 

Sequential Time: 1.8745272159576416
Parallel Time: 1.3843119144439697

===Wed, 02 Mar 2022 16:21:58 +0000===
Test Indices 

Sequential Time: 1.2586441040039062
Parallel Time: 1.0737972259521484

===Wed, 02 Mar 2022 16:22:01 +0000===
Test Indices 

Sequential Time: 1.4712328910827637
Parallel Time: 1.3736310005187988

===Wed, 02 Mar 2022 16:22:03 +0000===
Test Indices 

Sequential Time: 1.0166993141174316
Parallel Time: 1.057898759841919

===Wed, 02 Mar 2022 16:22:27 +0000===
Test Adam + ExpectationValue 

Sequential Time: 18.938878059387207
Parallel Time: 5.545754671096802

===Wed, 02 Mar 2022 16:22:41 +0000===
Test Adam + ExpectationValue 

Sequential Time: 10.262205362319946
Parallel Time: 3.3206400871276855

===Wed, 02 Mar 2022 16:23:12 +0000===
Test Adam + ExpectationValue 

Sequential Time: 23.57559847831726
Parallel Time: 7.443170785903931

===Wed, 02 Mar 2022 16:23:29 +0000===
Test Adam + ExpectationValue 

Sequential Time: 12.395879983901978
Parallel Time: 4.251523494720459

===Thu, 03 Mar 2022 10:24:58 +0000===
Test No Indices 

Sequential Time: 2.738520383834839
Parallel Time: 0.9069533348083496

===Thu, 03 Mar 2022 10:25:01 +0000===
Test Indices 

Sequential Time: 1.8779842853546143
Parallel Time: 1.3938064575195312

===Thu, 03 Mar 2022 10:25:04 +0000===
Test Indices 

Sequential Time: 1.2460072040557861
Parallel Time: 1.0706233978271484

===Thu, 03 Mar 2022 10:25:06 +0000===
Test Indices 

Sequential Time: 1.4922680854797363
Parallel Time: 1.3545575141906738

===Thu, 03 Mar 2022 10:25:08 +0000===
Test Indices 

Sequential Time: 0.988724946975708
Parallel Time: 1.0566623210906982

===Thu, 03 Mar 2022 10:25:33 +0000===
Test Adam + ExpectationValue 

Sequential Time: 19.264906406402588
Parallel Time: 5.677844285964966

===Thu, 03 Mar 2022 10:25:47 +0000===
Test Adam + ExpectationValue 

Sequential Time: 10.083188533782959
Parallel Time: 3.3351871967315674

===Thu, 03 Mar 2022 10:26:19 +0000===
Test Adam + ExpectationValue 

Sequential Time: 23.821569442749023
Parallel Time: 7.391788959503174

===Thu, 03 Mar 2022 10:26:35 +0000===
Test Adam + ExpectationValue 

Sequential Time: 12.443001508712769
Parallel Time: 4.242125511169434

===Thu, 03 Mar 2022 13:17:51 +0000===
Test No Indices 

Sequential Time: 2.75653076171875
Parallel Time: 0.9279031753540039

===Thu, 03 Mar 2022 13:17:54 +0000===
Test Indices 

Sequential Time: 1.8986701965332031
Parallel Time: 1.423279047012329

===Thu, 03 Mar 2022 13:17:57 +0000===
Test Indices 

Sequential Time: 1.257925271987915
Parallel Time: 1.1012775897979736

===Thu, 03 Mar 2022 13:18:00 +0000===
Test Indices 

Sequential Time: 1.4749252796173096
Parallel Time: 1.41646146774292

===Thu, 03 Mar 2022 13:18:02 +0000===
Test Indices 

Sequential Time: 1.014228343963623
Parallel Time: 1.0852787494659424

===Thu, 03 Mar 2022 13:18:27 +0000===
Test Adam + ExpectationValue 

Sequential Time: 19.359869480133057
Parallel Time: 5.886687994003296

===Thu, 03 Mar 2022 13:18:41 +0000===
Test Adam + ExpectationValue 

Sequential Time: 10.098917245864868
Parallel Time: 3.464879035949707

===Thu, 03 Mar 2022 13:19:13 +0000===
Test Adam + ExpectationValue 

Sequential Time: 24.21784520149231
Parallel Time: 7.821653842926025

===Thu, 03 Mar 2022 13:19:31 +0000===
Test Adam + ExpectationValue 

Sequential Time: 12.747387409210205
Parallel Time: 4.545637607574463

===Thu, 03 Mar 2022 15:21:26 +0000===
Test No Indices 

Sequential Time: 2.772674798965454
Parallel Time: 0.9292941093444824

===Thu, 03 Mar 2022 15:21:29 +0000===
Test Indices 

Sequential Time: 1.9078254699707031
Parallel Time: 1.4089195728302002

===Thu, 03 Mar 2022 15:21:31 +0000===
Test Indices 

Sequential Time: 1.2662179470062256
Parallel Time: 1.0895845890045166

===Thu, 03 Mar 2022 15:21:34 +0000===
Test Indices 

Sequential Time: 1.4867668151855469
Parallel Time: 1.4033942222595215

===Thu, 03 Mar 2022 15:21:36 +0000===
Test Indices 

Sequential Time: 1.0300676822662354
Parallel Time: 1.0766425132751465

===Thu, 03 Mar 2022 15:22:01 +0000===
Test Adam + ExpectationValue 

Sequential Time: 18.927281379699707
Parallel Time: 5.874644756317139

===Thu, 03 Mar 2022 15:22:16 +0000===
Test Adam + ExpectationValue 

Sequential Time: 10.736908912658691
Parallel Time: 3.5109119415283203

===Thu, 03 Mar 2022 15:22:47 +0000===
Test Adam + ExpectationValue 

Sequential Time: 23.655616760253906
Parallel Time: 7.747598648071289

===Thu, 03 Mar 2022 15:23:04 +0000===
Test Adam + ExpectationValue 

Sequential Time: 12.669713735580444
Parallel Time: 4.3726112842559814

===Sat, 05 Mar 2022 00:20:18 +0000===
Test No Indices 

Sequential Time: 2.757134199142456
Parallel Time: 0.9052879810333252

===Sat, 05 Mar 2022 00:20:21 +0000===
Test Indices 

Sequential Time: 1.8710944652557373
Parallel Time: 1.3850266933441162

===Sat, 05 Mar 2022 00:20:23 +0000===
Test Indices 

Sequential Time: 1.248835802078247
Parallel Time: 1.0827815532684326

===Sat, 05 Mar 2022 00:20:26 +0000===
Test Indices 

Sequential Time: 1.4622225761413574
Parallel Time: 1.3578650951385498

===Sat, 05 Mar 2022 00:20:28 +0000===
Test Indices 

Sequential Time: 0.9833633899688721
Parallel Time: 1.0623257160186768

===Sat, 05 Mar 2022 00:20:53 +0000===
Test Adam + ExpectationValue 

Sequential Time: 18.855318069458008
Parallel Time: 5.566252708435059

===Sat, 05 Mar 2022 00:21:06 +0000===
Test Adam + ExpectationValue 

Sequential Time: 10.033546447753906
Parallel Time: 3.2942934036254883

===Sat, 05 Mar 2022 00:21:38 +0000===
Test Adam + ExpectationValue 

Sequential Time: 23.608023643493652
Parallel Time: 7.412635087966919

===Sat, 05 Mar 2022 00:21:55 +0000===
Test Adam + ExpectationValue 

Sequential Time: 12.592977523803711
Parallel Time: 4.23794960975647

===Sat, 05 Mar 2022 00:35:06 +0000===
Test No Indices 

Sequential Time: 2.658730983734131
Parallel Time: 0.9106075763702393

===Sat, 05 Mar 2022 00:35:10 +0000===
Test Indices 

Sequential Time: 1.8820734024047852
Parallel Time: 1.395606279373169

===Sat, 05 Mar 2022 00:35:12 +0000===
Test Indices 

Sequential Time: 1.270493984222412
Parallel Time: 1.0835974216461182

===Sat, 05 Mar 2022 00:35:15 +0000===
Test Indices 

Sequential Time: 1.477052927017212
Parallel Time: 1.3752131462097168

===Sat, 05 Mar 2022 00:35:17 +0000===
Test Indices 

Sequential Time: 1.003596305847168
Parallel Time: 1.0549795627593994

===Sat, 05 Mar 2022 00:35:42 +0000===
Test Adam + ExpectationValue 

Sequential Time: 18.99932551383972
Parallel Time: 5.565087556838989

===Sat, 05 Mar 2022 00:35:55 +0000===
Test Adam + ExpectationValue 

Sequential Time: 10.188494682312012
Parallel Time: 3.3115408420562744

===Sat, 05 Mar 2022 00:36:27 +0000===
Test Adam + ExpectationValue 

Sequential Time: 24.006059169769287
Parallel Time: 7.415556907653809

===Sat, 05 Mar 2022 00:36:44 +0000===
Test Adam + ExpectationValue 

Sequential Time: 12.535327434539795
Parallel Time: 4.265682697296143

===Sat, 05 Mar 2022 01:34:32 +0000===
Test No Indices 

Sequential Time: 2.6987431049346924
Parallel Time: 0.9046611785888672

===Sat, 05 Mar 2022 01:34:35 +0000===
Test Indices 

Sequential Time: 1.8648672103881836
Parallel Time: 1.3955426216125488

===Sat, 05 Mar 2022 01:34:38 +0000===
Test Indices 

Sequential Time: 1.246368408203125
Parallel Time: 1.0768458843231201

===Sat, 05 Mar 2022 01:34:41 +0000===
Test Indices 

Sequential Time: 1.49021577835083
Parallel Time: 1.3555195331573486

===Sat, 05 Mar 2022 01:34:43 +0000===
Test Indices 

Sequential Time: 0.9845094680786133
Parallel Time: 1.056708574295044

===Sat, 05 Mar 2022 01:35:07 +0000===
Test Adam + ExpectationValue 

Sequential Time: 18.65990161895752
Parallel Time: 5.585941791534424

===Sat, 05 Mar 2022 01:35:21 +0000===
Test Adam + ExpectationValue 

Sequential Time: 10.113544940948486
Parallel Time: 3.2906768321990967

===Sat, 05 Mar 2022 01:35:52 +0000===
Test Adam + ExpectationValue 

Sequential Time: 23.425239086151123
Parallel Time: 7.411429405212402

===Sat, 05 Mar 2022 01:36:09 +0000===
Test Adam + ExpectationValue 

Sequential Time: 12.514725923538208
Parallel Time: 4.224523067474365

===Sat, 05 Mar 2022 02:22:45 +0000===
Test No Indices 

Sequential Time: 2.709012746810913
Parallel Time: 0.90537428855896

===Sat, 05 Mar 2022 02:22:48 +0000===
Test Indices 

Sequential Time: 1.8474416732788086
Parallel Time: 1.3803846836090088

===Sat, 05 Mar 2022 02:22:51 +0000===
Test Indices 

Sequential Time: 1.2546000480651855
Parallel Time: 1.0704805850982666

===Sat, 05 Mar 2022 02:22:54 +0000===
Test Indices 

Sequential Time: 1.4828832149505615
Parallel Time: 1.3470127582550049

===Sat, 05 Mar 2022 02:22:56 +0000===
Test Indices 

Sequential Time: 0.972280740737915
Parallel Time: 1.048593521118164

===Sat, 05 Mar 2022 02:23:20 +0000===
Test Adam + ExpectationValue 

Sequential Time: 18.843847036361694
Parallel Time: 5.550363302230835

===Sat, 05 Mar 2022 02:23:34 +0000===
Test Adam + ExpectationValue 

Sequential Time: 10.112796545028687
Parallel Time: 3.2827181816101074

===Sat, 05 Mar 2022 02:24:04 +0000===
Test Adam + ExpectationValue 

Sequential Time: 22.765155792236328
Parallel Time: 7.400539875030518

===Sat, 05 Mar 2022 02:24:21 +0000===
Test Adam + ExpectationValue 

Sequential Time: 12.97227144241333
Parallel Time: 4.265927314758301

===Sun, 06 Mar 2022 01:36:32 +0000===
Test No Indices 

Sequential Time: 2.7209219932556152
Parallel Time: 0.9071948528289795

===Sun, 06 Mar 2022 01:36:35 +0000===
Test Indices 

Sequential Time: 1.876235008239746
Parallel Time: 1.3785488605499268

===Sun, 06 Mar 2022 01:36:38 +0000===
Test Indices 

Sequential Time: 1.2505700588226318
Parallel Time: 1.0758090019226074

===Sun, 06 Mar 2022 01:36:41 +0000===
Test Indices 

Sequential Time: 1.4744362831115723
Parallel Time: 1.3601813316345215

===Sun, 06 Mar 2022 01:36:43 +0000===
Test Indices 

Sequential Time: 0.9791388511657715
Parallel Time: 1.05661940574646

===Sun, 06 Mar 2022 01:37:07 +0000===
Test Adam + ExpectationValue 

Sequential Time: 18.793466091156006
Parallel Time: 5.552947044372559

===Sun, 06 Mar 2022 01:37:21 +0000===
Test Adam + ExpectationValue 

Sequential Time: 10.124943017959595
Parallel Time: 3.281620740890503

===Sun, 06 Mar 2022 01:37:52 +0000===
Test Adam + ExpectationValue 

Sequential Time: 23.235168933868408
Parallel Time: 7.421018838882446

===Sun, 06 Mar 2022 01:38:08 +0000===
Test Adam + ExpectationValue 

Sequential Time: 12.379330158233643
Parallel Time: 4.230135679244995

===Sun, 06 Mar 2022 03:26:01 +0000===
Test No Indices 

Sequential Time: 2.685232400894165
Parallel Time: 0.903594970703125

===Sun, 06 Mar 2022 03:26:04 +0000===
Test Indices 

Sequential Time: 1.8833084106445312
Parallel Time: 1.3840632438659668

===Sun, 06 Mar 2022 03:26:06 +0000===
Test Indices 

Sequential Time: 1.2442355155944824
Parallel Time: 1.0762722492218018

===Sun, 06 Mar 2022 03:26:09 +0000===
Test Indices 

Sequential Time: 1.5086407661437988
Parallel Time: 1.3637661933898926

===Sun, 06 Mar 2022 03:26:11 +0000===
Test Indices 

Sequential Time: 1.0133659839630127
Parallel Time: 1.0527360439300537

===Sun, 06 Mar 2022 03:26:36 +0000===
Test Adam + ExpectationValue 

Sequential Time: 18.796390771865845
Parallel Time: 5.589360952377319

===Sun, 06 Mar 2022 03:26:49 +0000===
Test Adam + ExpectationValue 

Sequential Time: 10.136234045028687
Parallel Time: 3.2853379249572754

===Sun, 06 Mar 2022 03:27:20 +0000===
Test Adam + ExpectationValue 

Sequential Time: 23.069868564605713
Parallel Time: 7.445462703704834

===Sun, 06 Mar 2022 03:27:37 +0000===
Test Adam + ExpectationValue 

Sequential Time: 12.540013074874878
Parallel Time: 4.306634187698364

===Sun, 06 Mar 2022 21:59:29 +0000===
Test No Indices 

Sequential Time: 2.6882472038269043
Parallel Time: 0.9088766574859619

===Sun, 06 Mar 2022 21:59:32 +0000===
Test Indices 

Sequential Time: 1.9948506355285645
Parallel Time: 1.3923933506011963

===Sun, 06 Mar 2022 21:59:35 +0000===
Test Indices 

Sequential Time: 1.266495704650879
Parallel Time: 1.075700283050537

===Sun, 06 Mar 2022 21:59:37 +0000===
Test Indices 

Sequential Time: 1.464857578277588
Parallel Time: 1.3592314720153809

===Sun, 06 Mar 2022 21:59:40 +0000===
Test Indices 

Sequential Time: 0.9817068576812744
Parallel Time: 1.057314395904541

===Sun, 06 Mar 2022 22:00:04 +0000===
Test Adam + ExpectationValue 

Sequential Time: 19.077206134796143
Parallel Time: 5.61764931678772

===Sun, 06 Mar 2022 22:00:18 +0000===
Test Adam + ExpectationValue 

Sequential Time: 10.282755136489868
Parallel Time: 3.30945086479187

===Sun, 06 Mar 2022 22:00:49 +0000===
Test Adam + ExpectationValue 

Sequential Time: 23.742189407348633
Parallel Time: 7.4127984046936035

===Sun, 06 Mar 2022 22:01:06 +0000===
Test Adam + ExpectationValue 

Sequential Time: 12.357117414474487
Parallel Time: 4.323082685470581

===Tue, 08 Mar 2022 17:27:50 +0000===
Test No Indices 

Sequential Time: 2.8542287349700928
Parallel Time: 0.9734725952148438

===Tue, 08 Mar 2022 17:27:54 +0000===
Test Indices 

Sequential Time: 2.0701961517333984
Parallel Time: 1.539280652999878

===Tue, 08 Mar 2022 17:27:57 +0000===
Test Indices 

Sequential Time: 1.36130690574646
Parallel Time: 1.1877853870391846

===Tue, 08 Mar 2022 17:28:00 +0000===
Test Indices 

Sequential Time: 1.5558290481567383
Parallel Time: 1.5077040195465088

===Tue, 08 Mar 2022 17:28:02 +0000===
Test Indices 

Sequential Time: 1.0615057945251465
Parallel Time: 1.1588499546051025

===Tue, 08 Mar 2022 17:28:28 +0000===
Test Adam + ExpectationValue 

Sequential Time: 19.80106210708618
Parallel Time: 6.0792176723480225

===Tue, 08 Mar 2022 17:28:42 +0000===
Test Adam + ExpectationValue 

Sequential Time: 10.52314305305481
Parallel Time: 3.6008970737457275

===Tue, 08 Mar 2022 17:29:16 +0000===
Test Adam + ExpectationValue 

Sequential Time: 25.25621247291565
Parallel Time: 8.168536186218262

===Tue, 08 Mar 2022 17:29:34 +0000===
Test Adam + ExpectationValue 

Sequential Time: 13.216741800308228
Parallel Time: 4.625303030014038

===Tue, 08 Mar 2022 17:46:11 +0000===
Test No Indices 

Sequential Time: 2.9694230556488037
Parallel Time: 1.1665024757385254

===Tue, 08 Mar 2022 17:46:15 +0000===
Test Indices 

Sequential Time: 2.032726526260376
Parallel Time: 1.5778839588165283

===Tue, 08 Mar 2022 17:46:17 +0000===
Test Indices 

Sequential Time: 1.3431284427642822
Parallel Time: 1.198960304260254

===Tue, 08 Mar 2022 17:46:21 +0000===
Test Indices 

Sequential Time: 1.5963294506072998
Parallel Time: 1.6380138397216797

===Tue, 08 Mar 2022 17:46:23 +0000===
Test Indices 

Sequential Time: 1.0710101127624512
Parallel Time: 1.214106559753418

===Tue, 08 Mar 2022 17:46:50 +0000===
Test Adam + ExpectationValue 

Sequential Time: 20.717780351638794
Parallel Time: 6.5984485149383545

===Tue, 08 Mar 2022 17:47:06 +0000===
Test Adam + ExpectationValue 

Sequential Time: 10.908115148544312
Parallel Time: 4.146089315414429

===Tue, 08 Mar 2022 17:47:41 +0000===
Test Adam + ExpectationValue 

Sequential Time: 25.948864936828613
Parallel Time: 8.691069841384888

===Tue, 08 Mar 2022 17:47:58 +0000===
Test Adam + ExpectationValue 

Sequential Time: 13.208888292312622
Parallel Time: 4.665178298950195

===Tue, 08 Mar 2022 23:32:44 +0000===
Test No Indices 

Sequential Time: 2.8570289611816406
Parallel Time: 1.0892064571380615

===Tue, 08 Mar 2022 23:32:47 +0000===
Test Indices 

Sequential Time: 2.0319764614105225
Parallel Time: 1.5391230583190918

===Tue, 08 Mar 2022 23:32:50 +0000===
Test Indices 

Sequential Time: 1.347456932067871
Parallel Time: 1.2382090091705322

===Tue, 08 Mar 2022 23:32:53 +0000===
Test Indices 

Sequential Time: 1.6014080047607422
Parallel Time: 1.5823264122009277

===Tue, 08 Mar 2022 23:32:55 +0000===
Test Indices 

Sequential Time: 1.0890302658081055
Parallel Time: 1.151735544204712

===Tue, 08 Mar 2022 23:33:21 +0000===
Test Adam + ExpectationValue 

Sequential Time: 19.94727087020874
Parallel Time: 6.0928895473480225

===Tue, 08 Mar 2022 23:33:36 +0000===
Test Adam + ExpectationValue 

Sequential Time: 10.486516237258911
Parallel Time: 3.555236577987671

===Tue, 08 Mar 2022 23:34:10 +0000===
Test Adam + ExpectationValue 

Sequential Time: 25.77813982963562
Parallel Time: 7.981153249740601

===Tue, 08 Mar 2022 23:34:27 +0000===
Test Adam + ExpectationValue 

Sequential Time: 12.93514609336853
Parallel Time: 4.495469093322754

===Tue, 08 Mar 2022 23:50:08 +0000===
Test No Indices 

Sequential Time: 2.713376998901367
Parallel Time: 0.9652457237243652

===Tue, 08 Mar 2022 23:50:12 +0000===
Test Indices 

Sequential Time: 1.962587833404541
Parallel Time: 1.4778141975402832

===Tue, 08 Mar 2022 23:50:14 +0000===
Test Indices 

Sequential Time: 1.2684926986694336
Parallel Time: 1.1644580364227295

===Tue, 08 Mar 2022 23:50:17 +0000===
Test Indices 

Sequential Time: 1.5628259181976318
Parallel Time: 1.4036409854888916

===Tue, 08 Mar 2022 23:50:19 +0000===
Test Indices 

Sequential Time: 0.9886360168457031
Parallel Time: 1.0713779926300049

===Tue, 08 Mar 2022 23:50:44 +0000===
Test Adam + ExpectationValue 

Sequential Time: 18.69215726852417
Parallel Time: 5.757776260375977

===Tue, 08 Mar 2022 23:50:57 +0000===
Test Adam + ExpectationValue 

Sequential Time: 10.0685555934906
Parallel Time: 3.406102180480957

===Tue, 08 Mar 2022 23:51:29 +0000===
Test Adam + ExpectationValue 

Sequential Time: 23.749900341033936
Parallel Time: 7.764842748641968

===Tue, 08 Mar 2022 23:51:46 +0000===
Test Adam + ExpectationValue 

Sequential Time: 12.487874031066895
Parallel Time: 4.395122051239014

===Wed, 09 Mar 2022 00:00:33 +0000===
Test No Indices 

Sequential Time: 2.836026668548584
Parallel Time: 1.0083129405975342

===Wed, 09 Mar 2022 00:00:36 +0000===
Test Indices 

Sequential Time: 1.8809449672698975
Parallel Time: 1.398514747619629

===Wed, 09 Mar 2022 00:00:39 +0000===
Test Indices 

Sequential Time: 1.268892526626587
Parallel Time: 1.0849051475524902

===Wed, 09 Mar 2022 00:00:42 +0000===
Test Indices 

Sequential Time: 1.509342908859253
Parallel Time: 1.4012424945831299

===Wed, 09 Mar 2022 00:00:44 +0000===
Test Indices 

Sequential Time: 0.9819936752319336
Parallel Time: 1.1800332069396973

===Wed, 09 Mar 2022 00:01:08 +0000===
Test Adam + ExpectationValue 

Sequential Time: 18.977131605148315
Parallel Time: 5.735371112823486

===Wed, 09 Mar 2022 00:01:22 +0000===
Test Adam + ExpectationValue 

Sequential Time: 10.006777286529541
Parallel Time: 3.4199628829956055

===Wed, 09 Mar 2022 00:01:54 +0000===
Test Adam + ExpectationValue 

Sequential Time: 24.302772045135498
Parallel Time: 7.487163305282593

===Wed, 09 Mar 2022 00:02:11 +0000===
Test Adam + ExpectationValue 

Sequential Time: 12.744605541229248
Parallel Time: 4.3291401863098145

===Wed, 09 Mar 2022 00:09:40 +0000===
Test No Indices 

Sequential Time: 2.692995071411133
Parallel Time: 0.9309029579162598

===Wed, 09 Mar 2022 00:09:44 +0000===
Test Indices 

Sequential Time: 1.9731457233428955
Parallel Time: 1.4309790134429932

===Wed, 09 Mar 2022 00:09:46 +0000===
Test Indices 

Sequential Time: 1.2772815227508545
Parallel Time: 1.1178429126739502

===Wed, 09 Mar 2022 00:09:49 +0000===
Test Indices 

Sequential Time: 1.516495943069458
Parallel Time: 1.420947790145874

===Wed, 09 Mar 2022 00:09:51 +0000===
Test Indices 

Sequential Time: 0.9933655261993408
Parallel Time: 1.0877916812896729

===Wed, 09 Mar 2022 00:10:16 +0000===
Test Adam + ExpectationValue 

Sequential Time: 19.023805379867554
Parallel Time: 5.759313583374023

===Wed, 09 Mar 2022 00:10:30 +0000===
Test Adam + ExpectationValue 

Sequential Time: 9.953985929489136
Parallel Time: 3.446702003479004

===Wed, 09 Mar 2022 00:11:02 +0000===
Test Adam + ExpectationValue 

Sequential Time: 24.563977003097534
Parallel Time: 7.786999702453613

===Wed, 09 Mar 2022 00:11:19 +0000===
Test Adam + ExpectationValue 

Sequential Time: 12.616445064544678
Parallel Time: 4.25678014755249

===Wed, 09 Mar 2022 00:22:16 +0000===
Test No Indices 

Sequential Time: 2.7608234882354736
Parallel Time: 0.9282722473144531

===Wed, 09 Mar 2022 00:22:19 +0000===
Test Indices 

Sequential Time: 1.8889906406402588
Parallel Time: 1.4223122596740723

===Wed, 09 Mar 2022 00:22:22 +0000===
Test Indices 

Sequential Time: 1.2580845355987549
Parallel Time: 1.0881803035736084

===Wed, 09 Mar 2022 00:22:25 +0000===
Test Indices 

Sequential Time: 1.5104739665985107
Parallel Time: 1.392380952835083

===Wed, 09 Mar 2022 00:22:27 +0000===
Test Indices 

Sequential Time: 1.0166456699371338
Parallel Time: 1.083101511001587

===Wed, 09 Mar 2022 00:22:51 +0000===
Test Adam + ExpectationValue 

Sequential Time: 18.88872766494751
Parallel Time: 5.738239765167236

===Wed, 09 Mar 2022 00:23:05 +0000===
Test Adam + ExpectationValue 

Sequential Time: 10.072470903396606
Parallel Time: 3.3913662433624268

===Wed, 09 Mar 2022 00:23:37 +0000===
Test Adam + ExpectationValue 

Sequential Time: 24.15531587600708
Parallel Time: 7.737295389175415

===Wed, 09 Mar 2022 00:23:55 +0000===
Test Adam + ExpectationValue 

Sequential Time: 12.779253005981445
Parallel Time: 4.42226243019104

===Wed, 09 Mar 2022 00:47:17 +0000===
Test No Indices 

Sequential Time: 2.6818714141845703
Parallel Time: 0.917072057723999

===Wed, 09 Mar 2022 00:47:21 +0000===
Test Indices 

Sequential Time: 1.8585622310638428
Parallel Time: 1.3936576843261719

===Wed, 09 Mar 2022 00:47:23 +0000===
Test Indices 

Sequential Time: 1.2617740631103516
Parallel Time: 1.0872676372528076

===Wed, 09 Mar 2022 00:47:26 +0000===
Test Indices 

Sequential Time: 1.5186400413513184
Parallel Time: 1.3754773139953613

===Wed, 09 Mar 2022 00:47:28 +0000===
Test Indices 

Sequential Time: 1.0025417804718018
Parallel Time: 1.063866138458252

===Wed, 09 Mar 2022 00:47:52 +0000===
Test Adam + ExpectationValue 

Sequential Time: 18.6191463470459
Parallel Time: 5.629736661911011

===Wed, 09 Mar 2022 00:48:06 +0000===
Test Adam + ExpectationValue 

Sequential Time: 9.851577758789062
Parallel Time: 3.3086836338043213

===Wed, 09 Mar 2022 00:48:37 +0000===
Test Adam + ExpectationValue 

Sequential Time: 23.50286030769348
Parallel Time: 7.465691089630127

===Wed, 09 Mar 2022 00:48:54 +0000===
Test Adam + ExpectationValue 

<<<<<<< HEAD
Sequential Time: 12.534181594848633
Parallel Time: 4.2531492710113525
=======
Sequential Time: 12.474769830703735
Parallel Time: 4.146733283996582

===Fr, 25 Feb 2022 11:57:31 +0000===
Test No Indices 

Sequential Time: 1.8117334842681885
Parallel Time: 0.6553659439086914

===Fr, 25 Feb 2022 11:57:43 +0000===
Test Indices 

Sequential Time: 7.955337047576904
Parallel Time: 3.8724541664123535

===Fr, 25 Feb 2022 11:57:50 +0000===
Test Indices 

Sequential Time: 4.210129261016846
Parallel Time: 2.5924060344696045

===Fr, 25 Feb 2022 11:58:09 +0000===
Test Indices 

Sequential Time: 14.13540530204773
Parallel Time: 5.243813753128052

===Fr, 25 Feb 2022 11:58:20 +0000===
Test Indices 

Sequential Time: 7.493548631668091
Parallel Time: 3.1095335483551025

===Fri, 25 Feb 2022 12:03:25 +0000===
Test Adam + ExpectationValue 

Sequential Time: 9.380641222000122
Parallel Time: 4.966972351074219

===Fri, 25 Feb 2022 12:03:32 +0000===
Test Adam + ExpectationValue 

Sequential Time: 4.973638534545898
Parallel Time: 2.231128692626953

===Fri, 25 Feb 2022 12:03:57 +0000===
Test Adam + ExpectationValue 

Sequential Time: 17.975273847579956
Parallel Time: 6.069028854370117

===Fri, 25 Feb 2022 12:04:10 +0000===
Test Adam + ExpectationValue 

Sequential Time: 9.855529308319092
Parallel Time: 3.4720051288604736

===Di, 01 Mär 2022 11:56:24 +0000===
Test No Indices 

Sequential Time: 2.635852098464966
Parallel Time: 0.9022281169891357

===Di, 01 Mär 2022 11:56:41 +0000===
Test Indices 

Sequential Time: 11.947978973388672
Parallel Time: 4.920833349227905

===Di, 01 Mär 2022 11:56:51 +0000===
Test Indices 

Sequential Time: 6.168567419052124
Parallel Time: 3.2951736450195312

===Di, 01 Mär 2022 11:57:16 +0000===
Test Indices 

Sequential Time: 18.112778902053833
Parallel Time: 6.462315797805786

===Di, 01 Mär 2022 11:57:29 +0000===
Test Indices 

Sequential Time: 9.825993776321411
Parallel Time: 3.866398572921753

===Di, 01 Mär 2022 11:57:48 +0000===
Test Adam + ExpectationValue 

Sequential Time: 14.278886556625366
Parallel Time: 4.7291648387908936

===Di, 01 Mär 2022 11:58:00 +0000===
Test Adam + ExpectationValue 

Sequential Time: 7.682488918304443
Parallel Time: 3.1409385204315186

===Di, 01 Mär 2022 11:58:31 +0000===
Test Adam + ExpectationValue 

Sequential Time: 23.50955581665039
Parallel Time: 7.60221004486084

===Di, 01 Mär 2022 11:58:48 +0000===
Test Adam + ExpectationValue 

Sequential Time: 12.7347412109375
Parallel Time: 4.3296356201171875

===Di, 01 Mär 2022 12:39:19 +0000===
Test No Indices 

Sequential Time: 2.9574642181396484
Parallel Time: 1.0334446430206299

===Di, 01 Mär 2022 12:39:38 +0000===
Test Indices 

Sequential Time: 12.740920543670654
Parallel Time: 6.117546558380127

===Di, 01 Mär 2022 12:39:49 +0000===
Test Indices 

Sequential Time: 6.91515588760376
Parallel Time: 3.95656418800354

===Di, 01 Mär 2022 12:40:18 +0000===
Test Indices 

Sequential Time: 20.507418394088745
Parallel Time: 7.759427309036255

===Di, 01 Mär 2022 12:40:33 +0000===
Test Indices 

Sequential Time: 10.853654146194458
Parallel Time: 4.682789087295532

===Di, 01 Mär 2022 12:40:55 +0000===
Test Adam + ExpectationValue 

Sequential Time: 16.047884225845337
Parallel Time: 5.768178701400757

===Di, 01 Mär 2022 12:41:08 +0000===
Test Adam + ExpectationValue 

Sequential Time: 8.430011987686157
Parallel Time: 3.798619508743286

===Di, 01 Mär 2022 12:41:42 +0000===
Test Adam + ExpectationValue 

Sequential Time: 25.21777105331421
Parallel Time: 8.927811861038208

===Di, 01 Mär 2022 12:42:01 +0000===
Test Adam + ExpectationValue 

Sequential Time: 13.405463218688965
Parallel Time: 5.021451234817505

===Fr, 04 Mär 2022 12:18:15 +0000===
Test No Indices 

Sequential Time: 2.6225943565368652
Parallel Time: 0.907843828201294

===Fr, 04 Mär 2022 12:18:32 +0000===
Test Indices 

Sequential Time: 11.941532373428345
Parallel Time: 4.9071204662323

===Fr, 04 Mär 2022 12:18:41 +0000===
Test Indices 

Sequential Time: 6.299964904785156
Parallel Time: 3.2986152172088623

===Fr, 04 Mär 2022 12:19:07 +0000===
Test Indices 

Sequential Time: 18.768604040145874
Parallel Time: 6.51382851600647

===Fr, 04 Mär 2022 12:19:21 +0000===
Test Indices 

Sequential Time: 9.91895341873169
Parallel Time: 3.887423515319824

===Fr, 04 Mär 2022 12:19:40 +0000===
Test Adam + ExpectationValue 

Sequential Time: 14.35001802444458
Parallel Time: 4.707475185394287

===Fr, 04 Mär 2022 12:19:51 +0000===
Test Adam + ExpectationValue 

Sequential Time: 7.634140253067017
Parallel Time: 3.0912342071533203

===Fr, 04 Mär 2022 12:20:22 +0000===
Test Adam + ExpectationValue 

Sequential Time: 23.45655345916748
Parallel Time: 7.689869403839111

===Fr, 04 Mär 2022 12:20:39 +0000===
Test Adam + ExpectationValue 

Sequential Time: 12.542054414749146
Parallel Time: 4.37804913520813

===Fr, 04 Mär 2022 17:54:14 +0000===
Test No Indices 

Sequential Time: 2.631561756134033
Parallel Time: 0.904677152633667

===Fr, 04 Mär 2022 17:54:31 +0000===
Test Indices 

Sequential Time: 11.914723634719849
Parallel Time: 4.9104650020599365

===Fr, 04 Mär 2022 17:54:41 +0000===
Test Indices 

Sequential Time: 6.418048143386841
Parallel Time: 3.300685167312622

===Fr, 04 Mär 2022 17:55:06 +0000===
Test Indices 

Sequential Time: 18.83791947364807
Parallel Time: 6.452277660369873

===Fr, 04 Mär 2022 17:55:20 +0000===
Test Indices 

Sequential Time: 10.046509027481079
Parallel Time: 3.853900194168091

===Fr, 04 Mär 2022 17:55:40 +0000===
Test Adam + ExpectationValue 

Sequential Time: 14.961384057998657
Parallel Time: 4.841439247131348

===Fr, 04 Mär 2022 17:55:52 +0000===
Test Adam + ExpectationValue 

Sequential Time: 7.849536180496216
Parallel Time: 3.3208632469177246

===Fr, 04 Mär 2022 17:56:23 +0000===
Test Adam + ExpectationValue 

Sequential Time: 23.41898536682129
Parallel Time: 7.811063051223755

===Fr, 04 Mär 2022 17:56:40 +0000===
Test Adam + ExpectationValue 

Sequential Time: 12.91804814338684
Parallel Time: 4.382558584213257
>>>>>>> 5f84efae
<|MERGE_RESOLUTION|>--- conflicted
+++ resolved
@@ -1507,12 +1507,8 @@
 ===Wed, 09 Mar 2022 00:48:54 +0000===
 Test Adam + ExpectationValue 
 
-<<<<<<< HEAD
 Sequential Time: 12.534181594848633
 Parallel Time: 4.2531492710113525
-=======
-Sequential Time: 12.474769830703735
-Parallel Time: 4.146733283996582
 
 ===Fr, 25 Feb 2022 11:57:31 +0000===
 Test No Indices 
@@ -1783,4 +1779,3 @@
 
 Sequential Time: 12.91804814338684
 Parallel Time: 4.382558584213257
->>>>>>> 5f84efae
