===Thu, 17 Feb 2022 13:10:05 +0000===
Test No Indices 

Sequential Time: 2.45355486869812
Parallel Time: 0.8540589809417725

===Thu, 17 Feb 2022 13:10:08 +0000===
Test Indices 

Sequential Time: 1.4553687572479248
Parallel Time: 1.2939386367797852

===Thu, 17 Feb 2022 13:10:10 +0000===
Test Indices 

Sequential Time: 0.9110555648803711
Parallel Time: 0.9896156787872314

===Thu, 17 Feb 2022 13:10:12 +0000===
Test Indices 

Sequential Time: 1.3810694217681885
Parallel Time: 1.3299872875213623

===Thu, 17 Feb 2022 13:10:14 +0000===
Test Indices 

Sequential Time: 0.9405620098114014
Parallel Time: 1.0120880603790283

===Thu, 17 Feb 2022 13:10:32 +0000===
Test Adam + ExpectationValue 

Sequential Time: 13.38105034828186
Parallel Time: 4.339362144470215

===Thu, 17 Feb 2022 13:10:43 +0000===
Test Adam + ExpectationValue 

Sequential Time: 7.163157939910889
Parallel Time: 2.8804171085357666

===Thu, 17 Feb 2022 13:11:12 +0000===
Test Adam + ExpectationValue 

Sequential Time: 22.607163429260254
Parallel Time: 7.100316047668457

===Thu, 17 Feb 2022 13:11:29 +0000===
Test Adam + ExpectationValue 

Sequential Time: 12.094808340072632
Parallel Time: 4.2079150676727295

===Thu, 17 Feb 2022 13:16:04 +0000===
Test No Indices 

Sequential Time: 2.5628087520599365
Parallel Time: 0.8485915660858154

===Thu, 17 Feb 2022 13:16:06 +0000===
Test Indices 

Sequential Time: 1.3533196449279785
Parallel Time: 1.2763028144836426

===Thu, 17 Feb 2022 13:16:08 +0000===
Test Indices 

Sequential Time: 0.9929578304290771
Parallel Time: 0.9724440574645996

===Thu, 17 Feb 2022 13:16:11 +0000===
Test Indices 

Sequential Time: 1.424377679824829
Parallel Time: 1.3319556713104248

===Thu, 17 Feb 2022 13:16:13 +0000===
Test Indices 

Sequential Time: 0.9274260997772217
Parallel Time: 1.02608060836792

===Thu, 17 Feb 2022 13:16:31 +0000===
Test Adam + ExpectationValue 

Sequential Time: 13.338940620422363
Parallel Time: 4.346314191818237

===Thu, 17 Feb 2022 13:16:41 +0000===
Test Adam + ExpectationValue 

Sequential Time: 7.24636435508728
Parallel Time: 2.875858783721924

===Thu, 17 Feb 2022 13:17:11 +0000===
Test Adam + ExpectationValue 

Sequential Time: 22.27109932899475
Parallel Time: 7.131801128387451

===Thu, 17 Feb 2022 13:17:27 +0000===
Test Adam + ExpectationValue 

Sequential Time: 12.03313660621643
Parallel Time: 4.072490692138672

===Thu, 17 Feb 2022 13:24:25 +0000===
Test No Indices 

Sequential Time: 2.569380521774292
Parallel Time: 0.8514993190765381

===Thu, 17 Feb 2022 13:24:28 +0000===
Test Indices 

Sequential Time: 1.35335111618042
Parallel Time: 1.2805721759796143

===Thu, 17 Feb 2022 13:24:30 +0000===
Test Indices 

Sequential Time: 0.914372444152832
Parallel Time: 0.9804718494415283

===Thu, 17 Feb 2022 13:24:32 +0000===
Test Indices 

Sequential Time: 1.394944190979004
Parallel Time: 1.3354439735412598

===Thu, 17 Feb 2022 13:24:34 +0000===
Test Indices 

Sequential Time: 0.9390480518341064
Parallel Time: 1.0270564556121826

===Thu, 17 Feb 2022 13:24:52 +0000===
Test Adam + ExpectationValue 

Sequential Time: 13.302995204925537
Parallel Time: 4.340244293212891

===Thu, 17 Feb 2022 13:25:02 +0000===
Test Adam + ExpectationValue 

Sequential Time: 7.167868614196777
Parallel Time: 2.8938534259796143

===Thu, 17 Feb 2022 13:25:32 +0000===
Test Adam + ExpectationValue 

Sequential Time: 22.69212508201599
Parallel Time: 7.1446616649627686

===Thu, 17 Feb 2022 13:25:48 +0000===
Test Adam + ExpectationValue 

Sequential Time: 11.823400020599365
Parallel Time: 4.075140953063965

<<<<<<< HEAD
===Mo, 21 Feb 2022 11:59:45 +0000===
Test No Indices 

Sequential Time: 5.783199071884155
Parallel Time: 2.691218137741089

===Mo, 21 Feb 2022 11:59:56 +0000===
Test Indices 

Sequential Time: 3.4434802532196045
Parallel Time: 6.846277475357056

===Mo, 21 Feb 2022 12:00:03 +0000===
Test Indices 

Sequential Time: 2.5020763874053955
Parallel Time: 4.876967906951904

===Mo, 21 Feb 2022 12:00:13 +0000===
Test Indices 

Sequential Time: 3.295541286468506
Parallel Time: 6.757900714874268

===Mo, 21 Feb 2022 12:00:20 +0000===
Test Indices 

Sequential Time: 2.102764129638672
Parallel Time: 5.101567506790161

===Mo, 21 Feb 2022 12:01:10 +0000===
Test Adam + ExpectationValue 

Sequential Time: 30.926979541778564
Parallel Time: 18.56891965866089

===Mo, 21 Feb 2022 12:01:39 +0000===
Test Adam + ExpectationValue 

Sequential Time: 16.744668006896973
Parallel Time: 11.988908290863037

===Mo, 21 Feb 2022 12:02:46 +0000===
Test Adam + ExpectationValue 

Sequential Time: 44.79970455169678
Parallel Time: 21.284452199935913

===Mo, 21 Feb 2022 12:03:23 +0000===
Test Adam + ExpectationValue 

Sequential Time: 24.089110612869263
Parallel Time: 13.237135648727417

===Mo, 21 Feb 2022 12:09:12 +0000===
Test No Indices 

Sequential Time: 2.757108211517334
Parallel Time: 0.9471464157104492

===Mo, 21 Feb 2022 12:09:15 +0000===
Test Indices 

Sequential Time: 1.5428667068481445
Parallel Time: 1.5896103382110596

===Mo, 21 Feb 2022 12:09:18 +0000===
Test Indices 

Sequential Time: 1.0219364166259766
Parallel Time: 1.161250352859497

===Mo, 21 Feb 2022 12:09:21 +0000===
Test Indices 

Sequential Time: 1.5519657135009766
Parallel Time: 1.6189677715301514

===Mo, 21 Feb 2022 12:09:23 +0000===
Test Indices 

Sequential Time: 1.053865671157837
Parallel Time: 1.1877012252807617
=======
===Fri, 18 Feb 2022 11:46:52 +0000===
Test No Indices 

Sequential Time: 2.4896011352539062
Parallel Time: 0.8471834659576416

===Fri, 18 Feb 2022 11:46:55 +0000===
Test Indices 

Sequential Time: 1.3786132335662842
Parallel Time: 1.3622424602508545

===Fri, 18 Feb 2022 11:46:57 +0000===
Test Indices 

Sequential Time: 0.9146847724914551
Parallel Time: 0.9874365329742432

===Fri, 18 Feb 2022 11:46:59 +0000===
Test Indices 

Sequential Time: 1.3983116149902344
Parallel Time: 1.345552682876587

===Fri, 18 Feb 2022 11:47:01 +0000===
Test Indices 

Sequential Time: 0.9474499225616455
Parallel Time: 1.0344340801239014

===Fri, 18 Feb 2022 11:47:20 +0000===
Test Adam + ExpectationValue 

Sequential Time: 13.670032739639282
Parallel Time: 4.406031370162964

===Fri, 18 Feb 2022 11:47:30 +0000===
Test Adam + ExpectationValue 

Sequential Time: 7.147717475891113
Parallel Time: 2.934689998626709

===Fri, 18 Feb 2022 11:48:00 +0000===
Test Adam + ExpectationValue 

Sequential Time: 22.838679790496826
Parallel Time: 7.203367233276367

===Fri, 18 Feb 2022 11:48:17 +0000===
Test Adam + ExpectationValue 

Sequential Time: 12.28138279914856
Parallel Time: 4.132784843444824

===Tue, 01 Mar 2022 20:31:49 +0000===
Test No Indices 

Sequential Time: 2.6674153804779053
Parallel Time: 0.9086861610412598

===Tue, 01 Mar 2022 20:31:52 +0000===
Test Indices 

Sequential Time: 1.893247127532959
Parallel Time: 1.3843801021575928

===Tue, 01 Mar 2022 20:31:55 +0000===
Test Indices 

Sequential Time: 1.248992681503296
Parallel Time: 1.0663659572601318

===Tue, 01 Mar 2022 20:31:58 +0000===
Test Indices 

Sequential Time: 1.4902698993682861
Parallel Time: 1.3498098850250244

===Tue, 01 Mar 2022 20:32:00 +0000===
Test Indices 

Sequential Time: 0.9800224304199219
Parallel Time: 1.0484492778778076

===Tue, 01 Mar 2022 20:32:24 +0000===
Test Adam + ExpectationValue 

Sequential Time: 18.89403009414673
Parallel Time: 5.541254997253418

===Tue, 01 Mar 2022 20:32:38 +0000===
Test Adam + ExpectationValue 

Sequential Time: 9.984134197235107
Parallel Time: 3.296546697616577

===Tue, 01 Mar 2022 20:33:09 +0000===
Test Adam + ExpectationValue 

Sequential Time: 23.856842279434204
Parallel Time: 7.361493110656738

===Tue, 01 Mar 2022 20:33:26 +0000===
Test Adam + ExpectationValue 

Sequential Time: 12.605754137039185
Parallel Time: 4.197508335113525

===Tue, 01 Mar 2022 20:44:16 +0000===
Test No Indices 

Sequential Time: 2.807420015335083
Parallel Time: 0.9088854789733887

===Tue, 01 Mar 2022 20:44:20 +0000===
Test Indices 

Sequential Time: 1.9476561546325684
Parallel Time: 1.3877413272857666

===Tue, 01 Mar 2022 20:44:22 +0000===
Test Indices 

Sequential Time: 1.3018245697021484
Parallel Time: 1.0801208019256592

===Tue, 01 Mar 2022 20:44:25 +0000===
Test Indices 

Sequential Time: 1.5180468559265137
Parallel Time: 1.3799519538879395

===Tue, 01 Mar 2022 20:44:27 +0000===
Test Indices 

Sequential Time: 1.0469551086425781
Parallel Time: 1.0562636852264404

===Tue, 01 Mar 2022 20:44:52 +0000===
Test Adam + ExpectationValue 

Sequential Time: 19.601407527923584
Parallel Time: 5.580848932266235

===Tue, 01 Mar 2022 20:45:06 +0000===
Test Adam + ExpectationValue 

Sequential Time: 10.36755108833313
Parallel Time: 3.2997853755950928

===Tue, 01 Mar 2022 20:45:38 +0000===
Test Adam + ExpectationValue 

Sequential Time: 23.909669876098633
Parallel Time: 7.356165647506714

===Tue, 01 Mar 2022 20:45:55 +0000===
Test Adam + ExpectationValue 

Sequential Time: 12.976197004318237
Parallel Time: 4.25985860824585

===Wed, 02 Mar 2022 14:42:51 +0000===
Test No Indices 

Sequential Time: 2.708008050918579
Parallel Time: 0.9208307266235352

===Wed, 02 Mar 2022 14:42:55 +0000===
Test Indices 

Sequential Time: 1.8951077461242676
Parallel Time: 1.3883955478668213

===Wed, 02 Mar 2022 14:42:57 +0000===
Test Indices 

Sequential Time: 1.2607941627502441
Parallel Time: 1.1080667972564697

===Wed, 02 Mar 2022 14:43:00 +0000===
Test Indices 

Sequential Time: 1.5031554698944092
Parallel Time: 1.3728992938995361

===Wed, 02 Mar 2022 14:43:02 +0000===
Test Indices 

Sequential Time: 1.023407220840454
Parallel Time: 1.0732190608978271

===Wed, 02 Mar 2022 14:43:27 +0000===
Test Adam + ExpectationValue 

Sequential Time: 19.15384531021118
Parallel Time: 5.621819734573364

===Wed, 02 Mar 2022 14:43:41 +0000===
Test Adam + ExpectationValue 

Sequential Time: 10.130454063415527
Parallel Time: 3.2983314990997314

===Wed, 02 Mar 2022 14:44:12 +0000===
Test Adam + ExpectationValue 

Sequential Time: 23.91851305961609
Parallel Time: 7.454082250595093

===Wed, 02 Mar 2022 14:44:29 +0000===
Test Adam + ExpectationValue 

Sequential Time: 12.573399066925049
Parallel Time: 4.308974981307983

===Wed, 02 Mar 2022 15:40:29 +0000===
Test No Indices 

Sequential Time: 2.7235171794891357
Parallel Time: 0.9035475254058838

===Wed, 02 Mar 2022 15:40:32 +0000===
Test Indices 

Sequential Time: 1.8819286823272705
Parallel Time: 1.3883368968963623

===Wed, 02 Mar 2022 15:40:35 +0000===
Test Indices 

Sequential Time: 1.2765898704528809
Parallel Time: 1.0747742652893066

===Wed, 02 Mar 2022 15:40:38 +0000===
Test Indices 

Sequential Time: 1.4926300048828125
Parallel Time: 1.3557472229003906

===Wed, 02 Mar 2022 15:40:40 +0000===
Test Indices 

Sequential Time: 0.9905028343200684
Parallel Time: 1.0569484233856201

===Wed, 02 Mar 2022 15:41:04 +0000===
Test Adam + ExpectationValue 

Sequential Time: 19.284380197525024
Parallel Time: 5.579941034317017

===Wed, 02 Mar 2022 15:41:18 +0000===
Test Adam + ExpectationValue 

Sequential Time: 10.096950769424438
Parallel Time: 3.3072516918182373

===Wed, 02 Mar 2022 15:41:50 +0000===
Test Adam + ExpectationValue 

Sequential Time: 23.65797519683838
Parallel Time: 7.460420846939087

===Wed, 02 Mar 2022 15:42:06 +0000===
Test Adam + ExpectationValue 

Sequential Time: 12.67477035522461
Parallel Time: 4.239611864089966

===Wed, 02 Mar 2022 16:11:11 +0000===
Test No Indices 

Sequential Time: 2.7452924251556396
Parallel Time: 0.9093167781829834

===Wed, 02 Mar 2022 16:11:14 +0000===
Test Indices 

Sequential Time: 1.8706190586090088
Parallel Time: 1.3862202167510986

===Wed, 02 Mar 2022 16:11:16 +0000===
Test Indices 

Sequential Time: 1.256469964981079
Parallel Time: 1.0727152824401855

===Wed, 02 Mar 2022 16:11:19 +0000===
Test Indices 

Sequential Time: 1.5000898838043213
Parallel Time: 1.3579919338226318

===Wed, 02 Mar 2022 16:11:21 +0000===
Test Indices 

Sequential Time: 0.9942798614501953
Parallel Time: 1.055830717086792

===Wed, 02 Mar 2022 16:11:46 +0000===
Test Adam + ExpectationValue 

Sequential Time: 18.822677612304688
Parallel Time: 5.5928122997283936

===Wed, 02 Mar 2022 16:11:59 +0000===
Test Adam + ExpectationValue 

Sequential Time: 10.068037986755371
Parallel Time: 3.289735794067383

===Wed, 02 Mar 2022 16:12:31 +0000===
Test Adam + ExpectationValue 

Sequential Time: 23.454038858413696
Parallel Time: 7.499773979187012

===Wed, 02 Mar 2022 16:12:47 +0000===
Test Adam + ExpectationValue 

Sequential Time: 12.404537200927734
Parallel Time: 4.2374267578125

===Wed, 02 Mar 2022 16:21:52 +0000===
Test No Indices 

Sequential Time: 2.7350351810455322
Parallel Time: 0.9033029079437256

===Wed, 02 Mar 2022 16:21:56 +0000===
Test Indices 

Sequential Time: 1.8745272159576416
Parallel Time: 1.3843119144439697

===Wed, 02 Mar 2022 16:21:58 +0000===
Test Indices 

Sequential Time: 1.2586441040039062
Parallel Time: 1.0737972259521484

===Wed, 02 Mar 2022 16:22:01 +0000===
Test Indices 

Sequential Time: 1.4712328910827637
Parallel Time: 1.3736310005187988

===Wed, 02 Mar 2022 16:22:03 +0000===
Test Indices 

Sequential Time: 1.0166993141174316
Parallel Time: 1.057898759841919

===Wed, 02 Mar 2022 16:22:27 +0000===
Test Adam + ExpectationValue 

Sequential Time: 18.938878059387207
Parallel Time: 5.545754671096802

===Wed, 02 Mar 2022 16:22:41 +0000===
Test Adam + ExpectationValue 

Sequential Time: 10.262205362319946
Parallel Time: 3.3206400871276855

===Wed, 02 Mar 2022 16:23:12 +0000===
Test Adam + ExpectationValue 

Sequential Time: 23.57559847831726
Parallel Time: 7.443170785903931

===Wed, 02 Mar 2022 16:23:29 +0000===
Test Adam + ExpectationValue 

Sequential Time: 12.395879983901978
Parallel Time: 4.251523494720459

===Thu, 03 Mar 2022 10:24:58 +0000===
Test No Indices 

Sequential Time: 2.738520383834839
Parallel Time: 0.9069533348083496

===Thu, 03 Mar 2022 10:25:01 +0000===
Test Indices 

Sequential Time: 1.8779842853546143
Parallel Time: 1.3938064575195312

===Thu, 03 Mar 2022 10:25:04 +0000===
Test Indices 

Sequential Time: 1.2460072040557861
Parallel Time: 1.0706233978271484

===Thu, 03 Mar 2022 10:25:06 +0000===
Test Indices 

Sequential Time: 1.4922680854797363
Parallel Time: 1.3545575141906738

===Thu, 03 Mar 2022 10:25:08 +0000===
Test Indices 

Sequential Time: 0.988724946975708
Parallel Time: 1.0566623210906982

===Thu, 03 Mar 2022 10:25:33 +0000===
Test Adam + ExpectationValue 

Sequential Time: 19.264906406402588
Parallel Time: 5.677844285964966

===Thu, 03 Mar 2022 10:25:47 +0000===
Test Adam + ExpectationValue 

Sequential Time: 10.083188533782959
Parallel Time: 3.3351871967315674

===Thu, 03 Mar 2022 10:26:19 +0000===
Test Adam + ExpectationValue 

Sequential Time: 23.821569442749023
Parallel Time: 7.391788959503174

===Thu, 03 Mar 2022 10:26:35 +0000===
Test Adam + ExpectationValue 

Sequential Time: 12.443001508712769
Parallel Time: 4.242125511169434

===Thu, 03 Mar 2022 13:17:51 +0000===
Test No Indices 

Sequential Time: 2.75653076171875
Parallel Time: 0.9279031753540039

===Thu, 03 Mar 2022 13:17:54 +0000===
Test Indices 

Sequential Time: 1.8986701965332031
Parallel Time: 1.423279047012329

===Thu, 03 Mar 2022 13:17:57 +0000===
Test Indices 

Sequential Time: 1.257925271987915
Parallel Time: 1.1012775897979736

===Thu, 03 Mar 2022 13:18:00 +0000===
Test Indices 

Sequential Time: 1.4749252796173096
Parallel Time: 1.41646146774292

===Thu, 03 Mar 2022 13:18:02 +0000===
Test Indices 

Sequential Time: 1.014228343963623
Parallel Time: 1.0852787494659424

===Thu, 03 Mar 2022 13:18:27 +0000===
Test Adam + ExpectationValue 

Sequential Time: 19.359869480133057
Parallel Time: 5.886687994003296

===Thu, 03 Mar 2022 13:18:41 +0000===
Test Adam + ExpectationValue 

Sequential Time: 10.098917245864868
Parallel Time: 3.464879035949707

===Thu, 03 Mar 2022 13:19:13 +0000===
Test Adam + ExpectationValue 

Sequential Time: 24.21784520149231
Parallel Time: 7.821653842926025

===Thu, 03 Mar 2022 13:19:31 +0000===
Test Adam + ExpectationValue 

Sequential Time: 12.747387409210205
Parallel Time: 4.545637607574463

===Thu, 03 Mar 2022 15:21:26 +0000===
Test No Indices 

Sequential Time: 2.772674798965454
Parallel Time: 0.9292941093444824

===Thu, 03 Mar 2022 15:21:29 +0000===
Test Indices 

Sequential Time: 1.9078254699707031
Parallel Time: 1.4089195728302002

===Thu, 03 Mar 2022 15:21:31 +0000===
Test Indices 

Sequential Time: 1.2662179470062256
Parallel Time: 1.0895845890045166

===Thu, 03 Mar 2022 15:21:34 +0000===
Test Indices 

Sequential Time: 1.4867668151855469
Parallel Time: 1.4033942222595215

===Thu, 03 Mar 2022 15:21:36 +0000===
Test Indices 

Sequential Time: 1.0300676822662354
Parallel Time: 1.0766425132751465

===Thu, 03 Mar 2022 15:22:01 +0000===
Test Adam + ExpectationValue 

Sequential Time: 18.927281379699707
Parallel Time: 5.874644756317139

===Thu, 03 Mar 2022 15:22:16 +0000===
Test Adam + ExpectationValue 

Sequential Time: 10.736908912658691
Parallel Time: 3.5109119415283203

===Thu, 03 Mar 2022 15:22:47 +0000===
Test Adam + ExpectationValue 

Sequential Time: 23.655616760253906
Parallel Time: 7.747598648071289

===Thu, 03 Mar 2022 15:23:04 +0000===
Test Adam + ExpectationValue 

Sequential Time: 12.669713735580444
Parallel Time: 4.3726112842559814

===Sat, 05 Mar 2022 00:20:18 +0000===
Test No Indices 

Sequential Time: 2.757134199142456
Parallel Time: 0.9052879810333252

===Sat, 05 Mar 2022 00:20:21 +0000===
Test Indices 

Sequential Time: 1.8710944652557373
Parallel Time: 1.3850266933441162

===Sat, 05 Mar 2022 00:20:23 +0000===
Test Indices 

Sequential Time: 1.248835802078247
Parallel Time: 1.0827815532684326

===Sat, 05 Mar 2022 00:20:26 +0000===
Test Indices 

Sequential Time: 1.4622225761413574
Parallel Time: 1.3578650951385498

===Sat, 05 Mar 2022 00:20:28 +0000===
Test Indices 

Sequential Time: 0.9833633899688721
Parallel Time: 1.0623257160186768

===Sat, 05 Mar 2022 00:20:53 +0000===
Test Adam + ExpectationValue 

Sequential Time: 18.855318069458008
Parallel Time: 5.566252708435059

===Sat, 05 Mar 2022 00:21:06 +0000===
Test Adam + ExpectationValue 

Sequential Time: 10.033546447753906
Parallel Time: 3.2942934036254883

===Sat, 05 Mar 2022 00:21:38 +0000===
Test Adam + ExpectationValue 

Sequential Time: 23.608023643493652
Parallel Time: 7.412635087966919

===Sat, 05 Mar 2022 00:21:55 +0000===
Test Adam + ExpectationValue 

Sequential Time: 12.592977523803711
Parallel Time: 4.23794960975647

===Sat, 05 Mar 2022 00:35:06 +0000===
Test No Indices 

Sequential Time: 2.658730983734131
Parallel Time: 0.9106075763702393

===Sat, 05 Mar 2022 00:35:10 +0000===
Test Indices 

Sequential Time: 1.8820734024047852
Parallel Time: 1.395606279373169

===Sat, 05 Mar 2022 00:35:12 +0000===
Test Indices 

Sequential Time: 1.270493984222412
Parallel Time: 1.0835974216461182

===Sat, 05 Mar 2022 00:35:15 +0000===
Test Indices 

Sequential Time: 1.477052927017212
Parallel Time: 1.3752131462097168

===Sat, 05 Mar 2022 00:35:17 +0000===
Test Indices 

Sequential Time: 1.003596305847168
Parallel Time: 1.0549795627593994

===Sat, 05 Mar 2022 00:35:42 +0000===
Test Adam + ExpectationValue 

Sequential Time: 18.99932551383972
Parallel Time: 5.565087556838989

===Sat, 05 Mar 2022 00:35:55 +0000===
Test Adam + ExpectationValue 

Sequential Time: 10.188494682312012
Parallel Time: 3.3115408420562744

===Sat, 05 Mar 2022 00:36:27 +0000===
Test Adam + ExpectationValue 

Sequential Time: 24.006059169769287
Parallel Time: 7.415556907653809

===Sat, 05 Mar 2022 00:36:44 +0000===
Test Adam + ExpectationValue 

Sequential Time: 12.535327434539795
Parallel Time: 4.265682697296143

===Sat, 05 Mar 2022 01:34:32 +0000===
Test No Indices 

Sequential Time: 2.6987431049346924
Parallel Time: 0.9046611785888672

===Sat, 05 Mar 2022 01:34:35 +0000===
Test Indices 

Sequential Time: 1.8648672103881836
Parallel Time: 1.3955426216125488

===Sat, 05 Mar 2022 01:34:38 +0000===
Test Indices 

Sequential Time: 1.246368408203125
Parallel Time: 1.0768458843231201

===Sat, 05 Mar 2022 01:34:41 +0000===
Test Indices 

Sequential Time: 1.49021577835083
Parallel Time: 1.3555195331573486

===Sat, 05 Mar 2022 01:34:43 +0000===
Test Indices 

Sequential Time: 0.9845094680786133
Parallel Time: 1.056708574295044

===Sat, 05 Mar 2022 01:35:07 +0000===
Test Adam + ExpectationValue 

Sequential Time: 18.65990161895752
Parallel Time: 5.585941791534424

===Sat, 05 Mar 2022 01:35:21 +0000===
Test Adam + ExpectationValue 

Sequential Time: 10.113544940948486
Parallel Time: 3.2906768321990967

===Sat, 05 Mar 2022 01:35:52 +0000===
Test Adam + ExpectationValue 

Sequential Time: 23.425239086151123
Parallel Time: 7.411429405212402

===Sat, 05 Mar 2022 01:36:09 +0000===
Test Adam + ExpectationValue 

Sequential Time: 12.514725923538208
Parallel Time: 4.224523067474365

===Sat, 05 Mar 2022 02:22:45 +0000===
Test No Indices 

Sequential Time: 2.709012746810913
Parallel Time: 0.90537428855896

===Sat, 05 Mar 2022 02:22:48 +0000===
Test Indices 

Sequential Time: 1.8474416732788086
Parallel Time: 1.3803846836090088

===Sat, 05 Mar 2022 02:22:51 +0000===
Test Indices 

Sequential Time: 1.2546000480651855
Parallel Time: 1.0704805850982666

===Sat, 05 Mar 2022 02:22:54 +0000===
Test Indices 

Sequential Time: 1.4828832149505615
Parallel Time: 1.3470127582550049

===Sat, 05 Mar 2022 02:22:56 +0000===
Test Indices 

Sequential Time: 0.972280740737915
Parallel Time: 1.048593521118164

===Sat, 05 Mar 2022 02:23:20 +0000===
Test Adam + ExpectationValue 

Sequential Time: 18.843847036361694
Parallel Time: 5.550363302230835

===Sat, 05 Mar 2022 02:23:34 +0000===
Test Adam + ExpectationValue 

Sequential Time: 10.112796545028687
Parallel Time: 3.2827181816101074

===Sat, 05 Mar 2022 02:24:04 +0000===
Test Adam + ExpectationValue 

Sequential Time: 22.765155792236328
Parallel Time: 7.400539875030518

===Sat, 05 Mar 2022 02:24:21 +0000===
Test Adam + ExpectationValue 

Sequential Time: 12.97227144241333
Parallel Time: 4.265927314758301

===Sun, 06 Mar 2022 01:36:32 +0000===
Test No Indices 

Sequential Time: 2.7209219932556152
Parallel Time: 0.9071948528289795

===Sun, 06 Mar 2022 01:36:35 +0000===
Test Indices 

Sequential Time: 1.876235008239746
Parallel Time: 1.3785488605499268

===Sun, 06 Mar 2022 01:36:38 +0000===
Test Indices 

Sequential Time: 1.2505700588226318
Parallel Time: 1.0758090019226074

===Sun, 06 Mar 2022 01:36:41 +0000===
Test Indices 

Sequential Time: 1.4744362831115723
Parallel Time: 1.3601813316345215

===Sun, 06 Mar 2022 01:36:43 +0000===
Test Indices 

Sequential Time: 0.9791388511657715
Parallel Time: 1.05661940574646

===Sun, 06 Mar 2022 01:37:07 +0000===
Test Adam + ExpectationValue 

Sequential Time: 18.793466091156006
Parallel Time: 5.552947044372559

===Sun, 06 Mar 2022 01:37:21 +0000===
Test Adam + ExpectationValue 

Sequential Time: 10.124943017959595
Parallel Time: 3.281620740890503

===Sun, 06 Mar 2022 01:37:52 +0000===
Test Adam + ExpectationValue 

Sequential Time: 23.235168933868408
Parallel Time: 7.421018838882446

===Sun, 06 Mar 2022 01:38:08 +0000===
Test Adam + ExpectationValue 

Sequential Time: 12.379330158233643
Parallel Time: 4.230135679244995

===Sun, 06 Mar 2022 03:26:01 +0000===
Test No Indices 

Sequential Time: 2.685232400894165
Parallel Time: 0.903594970703125

===Sun, 06 Mar 2022 03:26:04 +0000===
Test Indices 

Sequential Time: 1.8833084106445312
Parallel Time: 1.3840632438659668

===Sun, 06 Mar 2022 03:26:06 +0000===
Test Indices 

Sequential Time: 1.2442355155944824
Parallel Time: 1.0762722492218018

===Sun, 06 Mar 2022 03:26:09 +0000===
Test Indices 

Sequential Time: 1.5086407661437988
Parallel Time: 1.3637661933898926

===Sun, 06 Mar 2022 03:26:11 +0000===
Test Indices 

Sequential Time: 1.0133659839630127
Parallel Time: 1.0527360439300537

===Sun, 06 Mar 2022 03:26:36 +0000===
Test Adam + ExpectationValue 

Sequential Time: 18.796390771865845
Parallel Time: 5.589360952377319

===Sun, 06 Mar 2022 03:26:49 +0000===
Test Adam + ExpectationValue 

Sequential Time: 10.136234045028687
Parallel Time: 3.2853379249572754

===Sun, 06 Mar 2022 03:27:20 +0000===
Test Adam + ExpectationValue 

Sequential Time: 23.069868564605713
Parallel Time: 7.445462703704834

===Sun, 06 Mar 2022 03:27:37 +0000===
Test Adam + ExpectationValue 

Sequential Time: 12.540013074874878
Parallel Time: 4.306634187698364

===Sun, 06 Mar 2022 21:59:29 +0000===
Test No Indices 

Sequential Time: 2.6882472038269043
Parallel Time: 0.9088766574859619

===Sun, 06 Mar 2022 21:59:32 +0000===
Test Indices 

Sequential Time: 1.9948506355285645
Parallel Time: 1.3923933506011963

===Sun, 06 Mar 2022 21:59:35 +0000===
Test Indices 

Sequential Time: 1.266495704650879
Parallel Time: 1.075700283050537

===Sun, 06 Mar 2022 21:59:37 +0000===
Test Indices 

Sequential Time: 1.464857578277588
Parallel Time: 1.3592314720153809

===Sun, 06 Mar 2022 21:59:40 +0000===
Test Indices 

Sequential Time: 0.9817068576812744
Parallel Time: 1.057314395904541

===Sun, 06 Mar 2022 22:00:04 +0000===
Test Adam + ExpectationValue 

Sequential Time: 19.077206134796143
Parallel Time: 5.61764931678772

===Sun, 06 Mar 2022 22:00:18 +0000===
Test Adam + ExpectationValue 

Sequential Time: 10.282755136489868
Parallel Time: 3.30945086479187

===Sun, 06 Mar 2022 22:00:49 +0000===
Test Adam + ExpectationValue 

Sequential Time: 23.742189407348633
Parallel Time: 7.4127984046936035

===Sun, 06 Mar 2022 22:01:06 +0000===
Test Adam + ExpectationValue 

Sequential Time: 12.357117414474487
Parallel Time: 4.323082685470581

===Tue, 08 Mar 2022 17:27:50 +0000===
Test No Indices 

Sequential Time: 2.8542287349700928
Parallel Time: 0.9734725952148438

===Tue, 08 Mar 2022 17:27:54 +0000===
Test Indices 

Sequential Time: 2.0701961517333984
Parallel Time: 1.539280652999878

===Tue, 08 Mar 2022 17:27:57 +0000===
Test Indices 

Sequential Time: 1.36130690574646
Parallel Time: 1.1877853870391846

===Tue, 08 Mar 2022 17:28:00 +0000===
Test Indices 

Sequential Time: 1.5558290481567383
Parallel Time: 1.5077040195465088

===Tue, 08 Mar 2022 17:28:02 +0000===
Test Indices 

Sequential Time: 1.0615057945251465
Parallel Time: 1.1588499546051025

===Tue, 08 Mar 2022 17:28:28 +0000===
Test Adam + ExpectationValue 

Sequential Time: 19.80106210708618
Parallel Time: 6.0792176723480225

===Tue, 08 Mar 2022 17:28:42 +0000===
Test Adam + ExpectationValue 

Sequential Time: 10.52314305305481
Parallel Time: 3.6008970737457275

===Tue, 08 Mar 2022 17:29:16 +0000===
Test Adam + ExpectationValue 

Sequential Time: 25.25621247291565
Parallel Time: 8.168536186218262

===Tue, 08 Mar 2022 17:29:34 +0000===
Test Adam + ExpectationValue 

Sequential Time: 13.216741800308228
Parallel Time: 4.625303030014038

===Tue, 08 Mar 2022 17:46:11 +0000===
Test No Indices 

Sequential Time: 2.9694230556488037
Parallel Time: 1.1665024757385254

===Tue, 08 Mar 2022 17:46:15 +0000===
Test Indices 

Sequential Time: 2.032726526260376
Parallel Time: 1.5778839588165283

===Tue, 08 Mar 2022 17:46:17 +0000===
Test Indices 

Sequential Time: 1.3431284427642822
Parallel Time: 1.198960304260254

===Tue, 08 Mar 2022 17:46:21 +0000===
Test Indices 

Sequential Time: 1.5963294506072998
Parallel Time: 1.6380138397216797

===Tue, 08 Mar 2022 17:46:23 +0000===
Test Indices 

Sequential Time: 1.0710101127624512
Parallel Time: 1.214106559753418

===Tue, 08 Mar 2022 17:46:50 +0000===
Test Adam + ExpectationValue 

Sequential Time: 20.717780351638794
Parallel Time: 6.5984485149383545

===Tue, 08 Mar 2022 17:47:06 +0000===
Test Adam + ExpectationValue 

Sequential Time: 10.908115148544312
Parallel Time: 4.146089315414429

===Tue, 08 Mar 2022 17:47:41 +0000===
Test Adam + ExpectationValue 

Sequential Time: 25.948864936828613
Parallel Time: 8.691069841384888

===Tue, 08 Mar 2022 17:47:58 +0000===
Test Adam + ExpectationValue 

Sequential Time: 13.208888292312622
Parallel Time: 4.665178298950195

===Tue, 08 Mar 2022 23:32:44 +0000===
Test No Indices 

Sequential Time: 2.8570289611816406
Parallel Time: 1.0892064571380615

===Tue, 08 Mar 2022 23:32:47 +0000===
Test Indices 

Sequential Time: 2.0319764614105225
Parallel Time: 1.5391230583190918

===Tue, 08 Mar 2022 23:32:50 +0000===
Test Indices 

Sequential Time: 1.347456932067871
Parallel Time: 1.2382090091705322

===Tue, 08 Mar 2022 23:32:53 +0000===
Test Indices 

Sequential Time: 1.6014080047607422
Parallel Time: 1.5823264122009277

===Tue, 08 Mar 2022 23:32:55 +0000===
Test Indices 

Sequential Time: 1.0890302658081055
Parallel Time: 1.151735544204712

===Tue, 08 Mar 2022 23:33:21 +0000===
Test Adam + ExpectationValue 

Sequential Time: 19.94727087020874
Parallel Time: 6.0928895473480225

===Tue, 08 Mar 2022 23:33:36 +0000===
Test Adam + ExpectationValue 

Sequential Time: 10.486516237258911
Parallel Time: 3.555236577987671

===Tue, 08 Mar 2022 23:34:10 +0000===
Test Adam + ExpectationValue 

Sequential Time: 25.77813982963562
Parallel Time: 7.981153249740601

===Tue, 08 Mar 2022 23:34:27 +0000===
Test Adam + ExpectationValue 

Sequential Time: 12.93514609336853
Parallel Time: 4.495469093322754

===Tue, 08 Mar 2022 23:50:08 +0000===
Test No Indices 

Sequential Time: 2.713376998901367
Parallel Time: 0.9652457237243652

===Tue, 08 Mar 2022 23:50:12 +0000===
Test Indices 

Sequential Time: 1.962587833404541
Parallel Time: 1.4778141975402832

===Tue, 08 Mar 2022 23:50:14 +0000===
Test Indices 

Sequential Time: 1.2684926986694336
Parallel Time: 1.1644580364227295

===Tue, 08 Mar 2022 23:50:17 +0000===
Test Indices 

Sequential Time: 1.5628259181976318
Parallel Time: 1.4036409854888916

===Tue, 08 Mar 2022 23:50:19 +0000===
Test Indices 

Sequential Time: 0.9886360168457031
Parallel Time: 1.0713779926300049

===Tue, 08 Mar 2022 23:50:44 +0000===
Test Adam + ExpectationValue 

Sequential Time: 18.69215726852417
Parallel Time: 5.757776260375977

===Tue, 08 Mar 2022 23:50:57 +0000===
Test Adam + ExpectationValue 

Sequential Time: 10.0685555934906
Parallel Time: 3.406102180480957

===Tue, 08 Mar 2022 23:51:29 +0000===
Test Adam + ExpectationValue 

Sequential Time: 23.749900341033936
Parallel Time: 7.764842748641968

===Tue, 08 Mar 2022 23:51:46 +0000===
Test Adam + ExpectationValue 

Sequential Time: 12.487874031066895
Parallel Time: 4.395122051239014

===Wed, 09 Mar 2022 00:00:33 +0000===
Test No Indices 

Sequential Time: 2.836026668548584
Parallel Time: 1.0083129405975342

===Wed, 09 Mar 2022 00:00:36 +0000===
Test Indices 

Sequential Time: 1.8809449672698975
Parallel Time: 1.398514747619629

===Wed, 09 Mar 2022 00:00:39 +0000===
Test Indices 

Sequential Time: 1.268892526626587
Parallel Time: 1.0849051475524902

===Wed, 09 Mar 2022 00:00:42 +0000===
Test Indices 

Sequential Time: 1.509342908859253
Parallel Time: 1.4012424945831299

===Wed, 09 Mar 2022 00:00:44 +0000===
Test Indices 

Sequential Time: 0.9819936752319336
Parallel Time: 1.1800332069396973

===Wed, 09 Mar 2022 00:01:08 +0000===
Test Adam + ExpectationValue 

Sequential Time: 18.977131605148315
Parallel Time: 5.735371112823486

===Wed, 09 Mar 2022 00:01:22 +0000===
Test Adam + ExpectationValue 

Sequential Time: 10.006777286529541
Parallel Time: 3.4199628829956055

===Wed, 09 Mar 2022 00:01:54 +0000===
Test Adam + ExpectationValue 

Sequential Time: 24.302772045135498
Parallel Time: 7.487163305282593

===Wed, 09 Mar 2022 00:02:11 +0000===
Test Adam + ExpectationValue 

Sequential Time: 12.744605541229248
Parallel Time: 4.3291401863098145

===Wed, 09 Mar 2022 00:09:40 +0000===
Test No Indices 

Sequential Time: 2.692995071411133
Parallel Time: 0.9309029579162598

===Wed, 09 Mar 2022 00:09:44 +0000===
Test Indices 

Sequential Time: 1.9731457233428955
Parallel Time: 1.4309790134429932

===Wed, 09 Mar 2022 00:09:46 +0000===
Test Indices 

Sequential Time: 1.2772815227508545
Parallel Time: 1.1178429126739502

===Wed, 09 Mar 2022 00:09:49 +0000===
Test Indices 

Sequential Time: 1.516495943069458
Parallel Time: 1.420947790145874

===Wed, 09 Mar 2022 00:09:51 +0000===
Test Indices 

Sequential Time: 0.9933655261993408
Parallel Time: 1.0877916812896729

===Wed, 09 Mar 2022 00:10:16 +0000===
Test Adam + ExpectationValue 

Sequential Time: 19.023805379867554
Parallel Time: 5.759313583374023

===Wed, 09 Mar 2022 00:10:30 +0000===
Test Adam + ExpectationValue 

Sequential Time: 9.953985929489136
Parallel Time: 3.446702003479004

===Wed, 09 Mar 2022 00:11:02 +0000===
Test Adam + ExpectationValue 

Sequential Time: 24.563977003097534
Parallel Time: 7.786999702453613

===Wed, 09 Mar 2022 00:11:19 +0000===
Test Adam + ExpectationValue 

Sequential Time: 12.616445064544678
Parallel Time: 4.25678014755249

===Wed, 09 Mar 2022 00:22:16 +0000===
Test No Indices 

Sequential Time: 2.7608234882354736
Parallel Time: 0.9282722473144531

===Wed, 09 Mar 2022 00:22:19 +0000===
Test Indices 

Sequential Time: 1.8889906406402588
Parallel Time: 1.4223122596740723

===Wed, 09 Mar 2022 00:22:22 +0000===
Test Indices 

Sequential Time: 1.2580845355987549
Parallel Time: 1.0881803035736084

===Wed, 09 Mar 2022 00:22:25 +0000===
Test Indices 

Sequential Time: 1.5104739665985107
Parallel Time: 1.392380952835083

===Wed, 09 Mar 2022 00:22:27 +0000===
Test Indices 

Sequential Time: 1.0166456699371338
Parallel Time: 1.083101511001587

===Wed, 09 Mar 2022 00:22:51 +0000===
Test Adam + ExpectationValue 

Sequential Time: 18.88872766494751
Parallel Time: 5.738239765167236

===Wed, 09 Mar 2022 00:23:05 +0000===
Test Adam + ExpectationValue 

Sequential Time: 10.072470903396606
Parallel Time: 3.3913662433624268

===Wed, 09 Mar 2022 00:23:37 +0000===
Test Adam + ExpectationValue 

Sequential Time: 24.15531587600708
Parallel Time: 7.737295389175415

===Wed, 09 Mar 2022 00:23:55 +0000===
Test Adam + ExpectationValue 

Sequential Time: 12.779253005981445
Parallel Time: 4.42226243019104

===Wed, 09 Mar 2022 00:47:17 +0000===
Test No Indices 

Sequential Time: 2.6818714141845703
Parallel Time: 0.917072057723999

===Wed, 09 Mar 2022 00:47:21 +0000===
Test Indices 

Sequential Time: 1.8585622310638428
Parallel Time: 1.3936576843261719

===Wed, 09 Mar 2022 00:47:23 +0000===
Test Indices 

Sequential Time: 1.2617740631103516
Parallel Time: 1.0872676372528076

===Wed, 09 Mar 2022 00:47:26 +0000===
Test Indices 

Sequential Time: 1.5186400413513184
Parallel Time: 1.3754773139953613

===Wed, 09 Mar 2022 00:47:28 +0000===
Test Indices 

Sequential Time: 1.0025417804718018
Parallel Time: 1.063866138458252

===Wed, 09 Mar 2022 00:47:52 +0000===
Test Adam + ExpectationValue 

Sequential Time: 18.6191463470459
Parallel Time: 5.629736661911011

===Wed, 09 Mar 2022 00:48:06 +0000===
Test Adam + ExpectationValue 

Sequential Time: 9.851577758789062
Parallel Time: 3.3086836338043213

===Wed, 09 Mar 2022 00:48:37 +0000===
Test Adam + ExpectationValue 

Sequential Time: 23.50286030769348
Parallel Time: 7.465691089630127

===Wed, 09 Mar 2022 00:48:54 +0000===
Test Adam + ExpectationValue 

Sequential Time: 12.534181594848633
Parallel Time: 4.2531492710113525

===Fr, 25 Feb 2022 11:57:31 +0000===
Test No Indices 

Sequential Time: 1.8117334842681885
Parallel Time: 0.6553659439086914

===Fr, 25 Feb 2022 11:57:43 +0000===
Test Indices 

Sequential Time: 7.955337047576904
Parallel Time: 3.8724541664123535

===Fr, 25 Feb 2022 11:57:50 +0000===
Test Indices 

Sequential Time: 4.210129261016846
Parallel Time: 2.5924060344696045

===Fr, 25 Feb 2022 11:58:09 +0000===
Test Indices 

Sequential Time: 14.13540530204773
Parallel Time: 5.243813753128052

===Fr, 25 Feb 2022 11:58:20 +0000===
Test Indices 

Sequential Time: 7.493548631668091
Parallel Time: 3.1095335483551025

===Fri, 25 Feb 2022 12:03:25 +0000===
Test Adam + ExpectationValue 

Sequential Time: 9.380641222000122
Parallel Time: 4.966972351074219

===Fri, 25 Feb 2022 12:03:32 +0000===
Test Adam + ExpectationValue 

Sequential Time: 4.973638534545898
Parallel Time: 2.231128692626953

===Fri, 25 Feb 2022 12:03:57 +0000===
Test Adam + ExpectationValue 

Sequential Time: 17.975273847579956
Parallel Time: 6.069028854370117

===Fri, 25 Feb 2022 12:04:10 +0000===
Test Adam + ExpectationValue 

Sequential Time: 9.855529308319092
Parallel Time: 3.4720051288604736

===Di, 01 Mär 2022 11:56:24 +0000===
Test No Indices 

Sequential Time: 2.635852098464966
Parallel Time: 0.9022281169891357

===Di, 01 Mär 2022 11:56:41 +0000===
Test Indices 

Sequential Time: 11.947978973388672
Parallel Time: 4.920833349227905

===Di, 01 Mär 2022 11:56:51 +0000===
Test Indices 

Sequential Time: 6.168567419052124
Parallel Time: 3.2951736450195312

===Di, 01 Mär 2022 11:57:16 +0000===
Test Indices 

Sequential Time: 18.112778902053833
Parallel Time: 6.462315797805786

===Di, 01 Mär 2022 11:57:29 +0000===
Test Indices 

Sequential Time: 9.825993776321411
Parallel Time: 3.866398572921753

===Di, 01 Mär 2022 11:57:48 +0000===
Test Adam + ExpectationValue 

Sequential Time: 14.278886556625366
Parallel Time: 4.7291648387908936

===Di, 01 Mär 2022 11:58:00 +0000===
Test Adam + ExpectationValue 

Sequential Time: 7.682488918304443
Parallel Time: 3.1409385204315186

===Di, 01 Mär 2022 11:58:31 +0000===
Test Adam + ExpectationValue 

Sequential Time: 23.50955581665039
Parallel Time: 7.60221004486084

===Di, 01 Mär 2022 11:58:48 +0000===
Test Adam + ExpectationValue 

Sequential Time: 12.7347412109375
Parallel Time: 4.3296356201171875

===Di, 01 Mär 2022 12:39:19 +0000===
Test No Indices 

Sequential Time: 2.9574642181396484
Parallel Time: 1.0334446430206299

===Di, 01 Mär 2022 12:39:38 +0000===
Test Indices 

Sequential Time: 12.740920543670654
Parallel Time: 6.117546558380127

===Di, 01 Mär 2022 12:39:49 +0000===
Test Indices 

Sequential Time: 6.91515588760376
Parallel Time: 3.95656418800354

===Di, 01 Mär 2022 12:40:18 +0000===
Test Indices 

Sequential Time: 20.507418394088745
Parallel Time: 7.759427309036255

===Di, 01 Mär 2022 12:40:33 +0000===
Test Indices 

Sequential Time: 10.853654146194458
Parallel Time: 4.682789087295532

===Di, 01 Mär 2022 12:40:55 +0000===
Test Adam + ExpectationValue 

Sequential Time: 16.047884225845337
Parallel Time: 5.768178701400757

===Di, 01 Mär 2022 12:41:08 +0000===
Test Adam + ExpectationValue 

Sequential Time: 8.430011987686157
Parallel Time: 3.798619508743286

===Di, 01 Mär 2022 12:41:42 +0000===
Test Adam + ExpectationValue 

Sequential Time: 25.21777105331421
Parallel Time: 8.927811861038208

===Di, 01 Mär 2022 12:42:01 +0000===
Test Adam + ExpectationValue 

Sequential Time: 13.405463218688965
Parallel Time: 5.021451234817505

===Fr, 04 Mär 2022 12:18:15 +0000===
Test No Indices 

Sequential Time: 2.6225943565368652
Parallel Time: 0.907843828201294

===Fr, 04 Mär 2022 12:18:32 +0000===
Test Indices 

Sequential Time: 11.941532373428345
Parallel Time: 4.9071204662323

===Fr, 04 Mär 2022 12:18:41 +0000===
Test Indices 

Sequential Time: 6.299964904785156
Parallel Time: 3.2986152172088623

===Fr, 04 Mär 2022 12:19:07 +0000===
Test Indices 

Sequential Time: 18.768604040145874
Parallel Time: 6.51382851600647

===Fr, 04 Mär 2022 12:19:21 +0000===
Test Indices 

Sequential Time: 9.91895341873169
Parallel Time: 3.887423515319824

===Fr, 04 Mär 2022 12:19:40 +0000===
Test Adam + ExpectationValue 

Sequential Time: 14.35001802444458
Parallel Time: 4.707475185394287

===Fr, 04 Mär 2022 12:19:51 +0000===
Test Adam + ExpectationValue 

Sequential Time: 7.634140253067017
Parallel Time: 3.0912342071533203

===Fr, 04 Mär 2022 12:20:22 +0000===
Test Adam + ExpectationValue 

Sequential Time: 23.45655345916748
Parallel Time: 7.689869403839111

===Fr, 04 Mär 2022 12:20:39 +0000===
Test Adam + ExpectationValue 

Sequential Time: 12.542054414749146
Parallel Time: 4.37804913520813

===Fr, 04 Mär 2022 17:54:14 +0000===
Test No Indices 

Sequential Time: 2.631561756134033
Parallel Time: 0.904677152633667

===Fr, 04 Mär 2022 17:54:31 +0000===
Test Indices 

Sequential Time: 11.914723634719849
Parallel Time: 4.9104650020599365

===Fr, 04 Mär 2022 17:54:41 +0000===
Test Indices 

Sequential Time: 6.418048143386841
Parallel Time: 3.300685167312622

===Fr, 04 Mär 2022 17:55:06 +0000===
Test Indices 

Sequential Time: 18.83791947364807
Parallel Time: 6.452277660369873

===Fr, 04 Mär 2022 17:55:20 +0000===
Test Indices 

Sequential Time: 10.046509027481079
Parallel Time: 3.853900194168091

===Fr, 04 Mär 2022 17:55:40 +0000===
Test Adam + ExpectationValue 

Sequential Time: 14.961384057998657
Parallel Time: 4.841439247131348

===Fr, 04 Mär 2022 17:55:52 +0000===
Test Adam + ExpectationValue 

Sequential Time: 7.849536180496216
Parallel Time: 3.3208632469177246

===Fr, 04 Mär 2022 17:56:23 +0000===
Test Adam + ExpectationValue 

Sequential Time: 23.41898536682129
Parallel Time: 7.811063051223755

===Fr, 04 Mär 2022 17:56:40 +0000===
Test Adam + ExpectationValue 

Sequential Time: 12.91804814338684
Parallel Time: 4.382558584213257

===Thu, 10 Mar 2022 14:15:46 +0000===
Test No Indices 

Sequential Time: 2.795208692550659
Parallel Time: 0.9219324588775635

===Thu, 10 Mar 2022 14:16:07 +0000===
Test Indices 

Sequential Time: 15.708995342254639
Parallel Time: 5.28982138633728

===Thu, 10 Mar 2022 14:16:19 +0000===
Test Indices 

Sequential Time: 8.493268489837646
Parallel Time: 3.317455291748047

===Thu, 10 Mar 2022 14:16:43 +0000===
Test Indices 

Sequential Time: 18.201536178588867
Parallel Time: 6.052387714385986

===Thu, 10 Mar 2022 14:16:56 +0000===
Test Indices 

Sequential Time: 9.692699432373047
Parallel Time: 3.6242058277130127

===Thu, 10 Mar 2022 14:17:21 +0000===
Test Adam + ExpectationValue 

Sequential Time: 18.842143297195435
Parallel Time: 5.602511882781982

===Thu, 10 Mar 2022 14:17:34 +0000===
Test Adam + ExpectationValue 

Sequential Time: 9.93406057357788
Parallel Time: 3.2726871967315674

===Thu, 10 Mar 2022 14:18:06 +0000===
Test Adam + ExpectationValue 

Sequential Time: 23.882487535476685
Parallel Time: 7.391796588897705

===Thu, 10 Mar 2022 14:18:23 +0000===
Test Adam + ExpectationValue 

Sequential Time: 12.46422815322876
Parallel Time: 4.219187021255493

===Thu, 10 Mar 2022 14:24:04 +0000===
Test No Indices 

Sequential Time: 2.7167816162109375
Parallel Time: 0.913140058517456

===Thu, 10 Mar 2022 14:24:25 +0000===
Test Indices 

Sequential Time: 15.8915433883667
Parallel Time: 5.187949895858765

===Thu, 10 Mar 2022 14:24:37 +0000===
Test Indices 

Sequential Time: 8.523443460464478
Parallel Time: 3.3166115283966064

===Thu, 10 Mar 2022 14:25:02 +0000===
Test Indices 

Sequential Time: 18.66028094291687
Parallel Time: 6.048528432846069

===Thu, 10 Mar 2022 14:25:15 +0000===
Test Indices 

Sequential Time: 9.733837127685547
Parallel Time: 3.6056034564971924

===Thu, 10 Mar 2022 14:25:39 +0000===
Test Adam + ExpectationValue 

Sequential Time: 18.845154285430908
Parallel Time: 5.621071815490723

===Thu, 10 Mar 2022 14:25:53 +0000===
Test Adam + ExpectationValue 

Sequential Time: 9.992615461349487
Parallel Time: 3.2738616466522217

===Thu, 10 Mar 2022 14:26:24 +0000===
Test Adam + ExpectationValue 

Sequential Time: 23.771679639816284
Parallel Time: 7.389585256576538

===Thu, 10 Mar 2022 14:26:41 +0000===
Test Adam + ExpectationValue 

Sequential Time: 12.476402759552002
Parallel Time: 4.207866668701172

===Thu, 10 Mar 2022 14:41:37 +0000===
Test No Indices 

Sequential Time: 2.6995365619659424
Parallel Time: 0.9101462364196777

===Thu, 10 Mar 2022 14:41:58 +0000===
Test Indices 

Sequential Time: 15.842177152633667
Parallel Time: 5.177965402603149

===Thu, 10 Mar 2022 14:42:10 +0000===
Test Indices 

Sequential Time: 8.337890386581421
Parallel Time: 3.3243565559387207

===Thu, 10 Mar 2022 14:42:34 +0000===
Test Indices 

Sequential Time: 18.018730878829956
Parallel Time: 6.06609320640564

===Thu, 10 Mar 2022 14:42:48 +0000===
Test Indices 

Sequential Time: 9.788575649261475
Parallel Time: 3.6291089057922363

===Thu, 10 Mar 2022 14:43:12 +0000===
Test Adam + ExpectationValue 

Sequential Time: 18.66596245765686
Parallel Time: 5.539934158325195

===Thu, 10 Mar 2022 14:43:25 +0000===
Test Adam + ExpectationValue 

Sequential Time: 9.783854722976685
Parallel Time: 3.2748618125915527

===Thu, 10 Mar 2022 14:43:56 +0000===
Test Adam + ExpectationValue 

Sequential Time: 23.143221378326416
Parallel Time: 7.432379961013794

===Thu, 10 Mar 2022 14:44:13 +0000===
Test Adam + ExpectationValue 

Sequential Time: 12.589451551437378
Parallel Time: 4.249844312667847

===Thu, 10 Mar 2022 15:14:12 +0000===
Test No Indices 

Sequential Time: 2.710519552230835
Parallel Time: 0.9201807975769043

===Thu, 10 Mar 2022 15:14:33 +0000===
Test Indices 

Sequential Time: 15.950847148895264
Parallel Time: 5.167603015899658

===Thu, 10 Mar 2022 15:14:45 +0000===
Test Indices 

Sequential Time: 8.523536443710327
Parallel Time: 3.3036811351776123

===Thu, 10 Mar 2022 15:15:10 +0000===
Test Indices 

Sequential Time: 18.553926706314087
Parallel Time: 6.046726942062378

===Thu, 10 Mar 2022 15:15:23 +0000===
Test Indices 

Sequential Time: 9.671531915664673
Parallel Time: 3.624504804611206

===Thu, 10 Mar 2022 15:15:49 +0000===
Test Adam + ExpectationValue 

Sequential Time: 19.675260305404663
Parallel Time: 5.648983478546143

===Thu, 10 Mar 2022 15:16:02 +0000===
Test Adam + ExpectationValue 

Sequential Time: 9.789662599563599
Parallel Time: 3.289965867996216

===Thu, 10 Mar 2022 15:16:33 +0000===
Test Adam + ExpectationValue 

Sequential Time: 23.381855964660645
Parallel Time: 7.379605531692505

===Thu, 10 Mar 2022 15:16:50 +0000===
Test Adam + ExpectationValue 

Sequential Time: 12.50451111793518
Parallel Time: 4.290138483047485
>>>>>>> ea73f299
<|MERGE_RESOLUTION|>--- conflicted
+++ resolved
@@ -160,7 +160,6 @@
 Sequential Time: 11.823400020599365
 Parallel Time: 4.075140953063965
 
-<<<<<<< HEAD
 ===Mo, 21 Feb 2022 11:59:45 +0000===
 Test No Indices 
 
@@ -244,7 +243,7 @@
 
 Sequential Time: 1.053865671157837
 Parallel Time: 1.1877012252807617
-=======
+
 ===Fri, 18 Feb 2022 11:46:52 +0000===
 Test No Indices 
 
@@ -2080,4 +2079,3 @@
 
 Sequential Time: 12.50451111793518
 Parallel Time: 4.290138483047485
->>>>>>> ea73f299
