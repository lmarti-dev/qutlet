===Fri, 10 Sep 2021 15:53:01 +0000===
Test No Indices 

Sequential Time: 1.6210086345672607
Parallel Time: 0.619178056716919

===Fri, 10 Sep 2021 15:53:06 +0000===
Test Indices 

Sequential Time: 2.548377513885498
Parallel Time: 1.6914522647857666

===Fri, 10 Sep 2021 15:53:08 +0000===
Test Indices 

Sequential Time: 1.457606315612793
Parallel Time: 1.1634595394134521

===Fri, 10 Sep 2021 15:53:18 +0000===
Test Indices 

Sequential Time: 7.039487838745117
Parallel Time: 2.7449183464050293

===Fri, 10 Sep 2021 15:53:24 +0000===
Test Indices 

Sequential Time: 4.070335626602173
Parallel Time: 1.8768703937530518

===Sun, 12 Sep 2021 11:36:33 +0000===
Test No Indices 

Sequential Time: 1.6234123706817627
Parallel Time: 0.6098940372467041

===Sun, 12 Sep 2021 11:36:37 +0000===
Test Indices 

Sequential Time: 2.5017027854919434
Parallel Time: 1.6936275959014893

===Sun, 12 Sep 2021 11:36:39 +0000===
Test Indices 

Sequential Time: 1.4581995010375977
Parallel Time: 1.1238880157470703

===Sun, 12 Sep 2021 11:36:49 +0000===
Test Indices 

Sequential Time: 6.963054895401001
Parallel Time: 2.755868911743164

===Sun, 12 Sep 2021 11:36:55 +0000===
Test Indices 

Sequential Time: 4.090848684310913
Parallel Time: 1.8694934844970703

===Sun, 12 Sep 2021 18:04:47 +0000===
Test No Indices 

Sequential Time: 1.6366088390350342
Parallel Time: 0.6094987392425537

===Sun, 12 Sep 2021 18:04:52 +0000===
Test Indices 

Sequential Time: 2.457294464111328
Parallel Time: 1.6965053081512451

===Sun, 12 Sep 2021 18:04:54 +0000===
Test Indices 

Sequential Time: 1.4663031101226807
Parallel Time: 1.1216626167297363

===Sun, 12 Sep 2021 18:05:04 +0000===
Test Indices 

Sequential Time: 6.933309078216553
Parallel Time: 2.7259368896484375

===Sun, 12 Sep 2021 18:05:10 +0000===
Test Indices 

Sequential Time: 4.158640146255493
Parallel Time: 1.8721206188201904

===Sun, 12 Sep 2021 19:31:19 +0000===
Test No Indices 

Sequential Time: 1.624868392944336
Parallel Time: 0.6050472259521484

===Sun, 12 Sep 2021 19:31:23 +0000===
Test Indices 

Sequential Time: 2.572587728500366
Parallel Time: 1.6812520027160645

===Sun, 12 Sep 2021 19:31:25 +0000===
Test Indices 

Sequential Time: 1.4561078548431396
Parallel Time: 1.1192395687103271

===Sun, 12 Sep 2021 19:31:35 +0000===
Test Indices 

Sequential Time: 7.005859851837158
Parallel Time: 2.7225048542022705

===Sun, 12 Sep 2021 19:31:41 +0000===
Test Indices 

Sequential Time: 4.0725932121276855
Parallel Time: 1.864516019821167

===Mon, 13 Sep 2021 12:35:40 +0000===
Test No Indices 

Sequential Time: 1.6289188861846924
Parallel Time: 0.6115772724151611

===Mon, 13 Sep 2021 12:35:45 +0000===
Test Indices 

Sequential Time: 2.4539597034454346
Parallel Time: 1.6926839351654053

===Mon, 13 Sep 2021 12:35:47 +0000===
Test Indices 

Sequential Time: 1.436875581741333
Parallel Time: 1.1339647769927979

===Mon, 13 Sep 2021 12:35:57 +0000===
Test Indices 

Sequential Time: 6.951914310455322
Parallel Time: 2.7257983684539795

===Mon, 13 Sep 2021 12:36:03 +0000===
Test Indices 

Sequential Time: 4.104467153549194
Parallel Time: 1.8534519672393799

===Mon, 13 Sep 2021 15:28:26 +0000===
Test No Indices 

Sequential Time: 1.6535489559173584
Parallel Time: 0.6098930835723877

===Mon, 13 Sep 2021 15:28:30 +0000===
Test Indices 

Sequential Time: 2.5183324813842773
Parallel Time: 1.6996817588806152

===Mon, 13 Sep 2021 15:28:33 +0000===
Test Indices 

Sequential Time: 1.4808123111724854
Parallel Time: 1.1677393913269043

===Mon, 13 Sep 2021 15:28:42 +0000===
Test Indices 

Sequential Time: 6.9577977657318115
Parallel Time: 2.7351386547088623

===Mon, 13 Sep 2021 15:28:48 +0000===
Test Indices 

Sequential Time: 4.108301401138306
Parallel Time: 1.9345855712890625

===Tue, 14 Sep 2021 11:56:33 +0000===
Test No Indices 

Sequential Time: 1.6059942245483398
Parallel Time: 3.6476056575775146

===Tue, 14 Sep 2021 12:01:13 +0000===
Test No Indices 

Sequential Time: 1.633589506149292
Parallel Time: 3.994174003601074

===Tue, 14 Sep 2021 12:03:38 +0000===
Test No Indices 

Sequential Time: 1.642115831375122
Parallel Time: 0.6082508563995361

===Tue, 14 Sep 2021 12:03:42 +0000===
Test Indices 

Sequential Time: 2.8031225204467773
Parallel Time: 1.874115228652954

===Tue, 14 Sep 2021 12:03:45 +0000===
Test Indices 

Sequential Time: 1.6779117584228516
Parallel Time: 1.2117319107055664

===Tue, 14 Sep 2021 12:03:55 +0000===
Test Indices 

Sequential Time: 7.379405975341797
Parallel Time: 2.837880849838257

===Tue, 14 Sep 2021 12:04:02 +0000===
Test Indices 

Sequential Time: 4.327260494232178
Parallel Time: 1.9331214427947998

===Tue, 14 Sep 2021 12:07:39 +0000===
Test No Indices 

Sequential Time: 1.6902759075164795
Parallel Time: 0.6124820709228516

===Tue, 14 Sep 2021 12:07:44 +0000===
Test Indices 

Sequential Time: 2.8027026653289795
Parallel Time: 1.7525601387023926

===Tue, 14 Sep 2021 12:07:47 +0000===
Test Indices 

Sequential Time: 1.6423158645629883
Parallel Time: 1.1511073112487793

===Tue, 14 Sep 2021 12:07:57 +0000===
Test Indices 

Sequential Time: 7.228623867034912
Parallel Time: 2.794567823410034

===Tue, 14 Sep 2021 12:08:03 +0000===
Test Indices 

Sequential Time: 4.262439489364624
Parallel Time: 1.9052836894989014

===Tue, 14 Sep 2021 12:11:50 +0000===
Test No Indices 

Sequential Time: 1.6137890815734863
Parallel Time: 0.607884407043457

===Tue, 14 Sep 2021 12:11:54 +0000===
Test Indices 

Sequential Time: 2.75248646736145
Parallel Time: 1.741347074508667

===Tue, 14 Sep 2021 12:11:57 +0000===
Test Indices 

Sequential Time: 1.6061511039733887
Parallel Time: 1.1534183025360107

===Tue, 14 Sep 2021 12:12:07 +0000===
Test Indices 

Sequential Time: 7.240864276885986
Parallel Time: 2.798064708709717

===Tue, 14 Sep 2021 12:12:13 +0000===
Test Indices 

Sequential Time: 4.347859144210815
Parallel Time: 1.9129962921142578

===Tue, 14 Sep 2021 12:21:58 +0000===
Test No Indices 

Sequential Time: 1.6137704849243164
Parallel Time: 0.6113314628601074

===Tue, 14 Sep 2021 12:22:03 +0000===
Test Indices 

Sequential Time: 2.758173942565918
Parallel Time: 1.7369475364685059

===Tue, 14 Sep 2021 12:22:05 +0000===
Test Indices 

Sequential Time: 1.6117830276489258
Parallel Time: 1.1611621379852295

===Tue, 14 Sep 2021 12:22:15 +0000===
Test Indices 

Sequential Time: 7.3489837646484375
Parallel Time: 2.772686243057251

===Tue, 14 Sep 2021 12:22:22 +0000===
Test Indices 

Sequential Time: 4.198533058166504
Parallel Time: 1.9090769290924072

===Tue, 14 Sep 2021 15:55:54 +0000===
Test Indices 

Sequential Time: 3.3960068225860596
Parallel Time: 2.714840888977051

===Tue, 14 Sep 2021 15:55:58 +0000===
Test Indices 

Sequential Time: 1.9704606533050537
Parallel Time: 1.747694969177246

===Tue, 14 Sep 2021 15:56:11 +0000===
Test Indices 

Sequential Time: 8.343910932540894
Parallel Time: 4.145952463150024

===Tue, 14 Sep 2021 15:56:17 +0000===
Test Indices 

Sequential Time: 4.467588186264038
Parallel Time: 1.9285612106323242

===Tue, 14 Sep 2021 16:28:36 +0000===
Test Indices 

Sequential Time: 2.7920455932617188
Parallel Time: 1.7169134616851807

===Tue, 14 Sep 2021 16:28:39 +0000===
Test Indices 

Sequential Time: 1.6210274696350098
Parallel Time: 1.1443352699279785

===Tue, 14 Sep 2021 16:28:49 +0000===
Test Indices 

Sequential Time: 7.19933557510376
Parallel Time: 2.829596519470215

===Tue, 14 Sep 2021 16:28:55 +0000===
Test Indices 

Sequential Time: 4.215856313705444
Parallel Time: 1.9110474586486816

===Tue, 14 Sep 2021 16:37:11 +0000===
Test Indices 

Sequential Time: 2.7079219818115234
Parallel Time: 1.7498915195465088

===Tue, 14 Sep 2021 16:37:14 +0000===
Test Indices 

Sequential Time: 1.6094062328338623
Parallel Time: 1.152759075164795

===Tue, 14 Sep 2021 16:37:24 +0000===
Test Indices 

Sequential Time: 7.2737696170806885
Parallel Time: 2.7908098697662354

===Tue, 14 Sep 2021 16:37:30 +0000===
Test Indices 

Sequential Time: 4.233523368835449
Parallel Time: 1.921971082687378

===Tue, 14 Sep 2021 16:39:08 +0000===
Test Indices 

Sequential Time: 2.6965153217315674
Parallel Time: 1.757007360458374

===Tue, 14 Sep 2021 16:39:11 +0000===
Test Indices 

Sequential Time: 1.6074728965759277
Parallel Time: 1.163417100906372

===Tue, 14 Sep 2021 16:39:21 +0000===
Test Indices 

Sequential Time: 7.2941741943359375
Parallel Time: 2.8071014881134033

===Tue, 14 Sep 2021 16:39:27 +0000===
Test Indices 

Sequential Time: 4.234313249588013
Parallel Time: 1.9173591136932373

===Tue, 14 Sep 2021 16:45:31 +0000===
Test Indices 

Sequential Time: 2.7088263034820557
Parallel Time: 1.721245288848877

===Tue, 14 Sep 2021 16:45:33 +0000===
Test Indices 

Sequential Time: 1.603111982345581
Parallel Time: 1.154494047164917

===Tue, 14 Sep 2021 16:45:43 +0000===
Test Indices 

Sequential Time: 7.140913248062134
Parallel Time: 2.7887213230133057

===Tue, 14 Sep 2021 16:45:50 +0000===
Test Indices 

Sequential Time: 4.29133415222168
Parallel Time: 1.8966894149780273

===Tue, 14 Sep 2021 16:46:28 +0000===
Test No Indices 

Sequential Time: 1.6023609638214111
Parallel Time: 0.6110520362854004

===Tue, 14 Sep 2021 16:46:33 +0000===
Test Indices 

Sequential Time: 2.777834177017212
Parallel Time: 1.740705966949463

===Tue, 14 Sep 2021 16:46:36 +0000===
Test Indices 

Sequential Time: 1.6001627445220947
Parallel Time: 1.156080722808838

===Tue, 14 Sep 2021 16:46:46 +0000===
Test Indices 

Sequential Time: 7.143799543380737
Parallel Time: 2.7898261547088623

===Tue, 14 Sep 2021 16:46:52 +0000===
Test Indices 

Sequential Time: 4.315921306610107
Parallel Time: 1.9152445793151855

===Tue, 14 Sep 2021 16:48:40 +0000===
Test No Indices 

Sequential Time: 1.6605424880981445
Parallel Time: 0.6162853240966797

===Tue, 14 Sep 2021 16:48:44 +0000===
Test Indices 

Sequential Time: 2.6880247592926025
Parallel Time: 1.73274827003479

===Tue, 14 Sep 2021 16:48:47 +0000===
Test Indices 

Sequential Time: 1.5907795429229736
Parallel Time: 1.1511826515197754

===Tue, 14 Sep 2021 16:48:57 +0000===
Test Indices 

Sequential Time: 7.264632940292358
Parallel Time: 2.843568801879883

===Tue, 14 Sep 2021 16:49:03 +0000===
Test Indices 

Sequential Time: 4.290698051452637
Parallel Time: 1.913877010345459

===Fri, 24 Sep 2021 13:40:03 +0000===
Test No Indices 

Sequential Time: 1.661630392074585
Parallel Time: 0.6120586395263672

===Fri, 24 Sep 2021 13:40:08 +0000===
Test Indices 

Sequential Time: 2.7897655963897705
Parallel Time: 1.8103244304656982

===Fri, 24 Sep 2021 13:40:11 +0000===
Test Indices 

Sequential Time: 1.6274125576019287
Parallel Time: 1.1595337390899658

===Fri, 24 Sep 2021 13:40:21 +0000===
Test Indices 

Sequential Time: 7.296151161193848
Parallel Time: 2.783128261566162

===Fri, 24 Sep 2021 13:40:27 +0000===
Test Indices 

Sequential Time: 4.328643321990967
Parallel Time: 1.9172561168670654

===Fri, 24 Sep 2021 16:12:33 +0000===
Test No Indices 

Sequential Time: 1.6620581150054932
Parallel Time: 0.6279473304748535

===Fri, 24 Sep 2021 16:12:38 +0000===
Test Indices 

Sequential Time: 2.767221450805664
Parallel Time: 1.8491640090942383

===Fri, 24 Sep 2021 16:12:41 +0000===
Test Indices 

Sequential Time: 1.6420378684997559
Parallel Time: 1.211916446685791

===Fri, 24 Sep 2021 16:12:51 +0000===
Test Indices 

Sequential Time: 7.560641050338745
Parallel Time: 2.954792022705078

===Fri, 24 Sep 2021 16:12:58 +0000===
Test Indices 

Sequential Time: 4.258949518203735
Parallel Time: 1.964104413986206

===Mon, 25 Oct 2021 17:29:18 +0000===
Test No Indices 

Sequential Time: 1.6651225090026855
Parallel Time: 0.6146860122680664

===Mon, 25 Oct 2021 17:29:22 +0000===
Test Indices 

Sequential Time: 2.71466326713562
Parallel Time: 1.7460260391235352

===Mon, 25 Oct 2021 17:29:25 +0000===
Test Indices 

Sequential Time: 1.5672428607940674
Parallel Time: 1.1422364711761475

===Mon, 25 Oct 2021 17:29:35 +0000===
Test Indices 

Sequential Time: 7.130159139633179
Parallel Time: 2.7612693309783936

===Mon, 25 Oct 2021 17:29:41 +0000===
Test Indices 

Sequential Time: 4.3433027267456055
Parallel Time: 1.9047996997833252

===Sun, 31 Oct 2021 11:44:17 +0000===
Test No Indices 

Sequential Time: 1.6743569374084473
Parallel Time: 0.6145997047424316

===Sun, 31 Oct 2021 11:44:21 +0000===
Test Indices 

Sequential Time: 2.727616310119629
Parallel Time: 1.7500483989715576

===Sun, 31 Oct 2021 11:44:24 +0000===
Test Indices 

Sequential Time: 1.5912210941314697
Parallel Time: 1.1951642036437988

===Sun, 31 Oct 2021 11:44:34 +0000===
Test Indices 

Sequential Time: 7.3638386726379395
Parallel Time: 2.8002610206604004

===Sun, 31 Oct 2021 11:44:41 +0000===
Test Indices 

Sequential Time: 4.363459587097168
Parallel Time: 1.920170545578003

===Sun, 31 Oct 2021 16:21:13 +0000===
Test No Indices 

Sequential Time: 1.6168510913848877
Parallel Time: 0.6129941940307617

===Sun, 31 Oct 2021 16:21:17 +0000===
Test Indices 

Sequential Time: 2.7624964714050293
Parallel Time: 1.7284107208251953

===Sun, 31 Oct 2021 16:21:20 +0000===
Test Indices 

Sequential Time: 1.6110115051269531
Parallel Time: 1.1619665622711182

===Sun, 31 Oct 2021 16:21:30 +0000===
Test Indices 

Sequential Time: 7.240206241607666
Parallel Time: 2.7867612838745117

===Sun, 31 Oct 2021 16:21:36 +0000===
Test Indices 

Sequential Time: 4.253249168395996
Parallel Time: 1.9193456172943115

===Sun, 31 Oct 2021 16:41:37 +0000===
Test No Indices 

Sequential Time: 1.6515388488769531
Parallel Time: 0.6120142936706543

===Sun, 31 Oct 2021 16:41:42 +0000===
Test Indices 

Sequential Time: 2.750255584716797
Parallel Time: 1.7341101169586182

===Sun, 31 Oct 2021 16:41:44 +0000===
Test Indices 

Sequential Time: 1.6012980937957764
Parallel Time: 1.167508602142334

===Sun, 31 Oct 2021 16:41:54 +0000===
Test Indices 

Sequential Time: 7.31758713722229
Parallel Time: 2.789665699005127

===Sun, 31 Oct 2021 16:42:01 +0000===
Test Indices 

Sequential Time: 4.288848638534546
Parallel Time: 1.9196412563323975

===Sun, 31 Oct 2021 21:04:28 +0000===
Test No Indices 

Sequential Time: 1.6835379600524902
Parallel Time: 0.6213080883026123

===Sun, 31 Oct 2021 21:04:32 +0000===
Test Indices 

Sequential Time: 2.781323194503784
Parallel Time: 1.740459680557251

===Sun, 31 Oct 2021 21:04:35 +0000===
Test Indices 

Sequential Time: 1.586684226989746
Parallel Time: 1.1568210124969482

===Sun, 31 Oct 2021 21:04:45 +0000===
Test Indices 

Sequential Time: 7.183400630950928
Parallel Time: 2.8066153526306152

===Sun, 31 Oct 2021 21:04:51 +0000===
Test Indices 

Sequential Time: 4.211552381515503
Parallel Time: 1.9162147045135498

===Wed, 03 Nov 2021 16:13:53 +0000===
Test No Indices 

Sequential Time: 1.7021591663360596
Parallel Time: 0.6687817573547363

===Wed, 03 Nov 2021 16:13:58 +0000===
Test Indices 

Sequential Time: 2.834057569503784
Parallel Time: 1.90433669090271

===Wed, 03 Nov 2021 16:14:01 +0000===
Test Indices 

Sequential Time: 1.689765214920044
Parallel Time: 1.2432539463043213

===Wed, 03 Nov 2021 16:14:11 +0000===
Test Indices 

Sequential Time: 7.538187742233276
Parallel Time: 3.046358108520508

===Wed, 03 Nov 2021 16:14:18 +0000===
Test Indices 

Sequential Time: 4.4152607917785645
Parallel Time: 2.040776252746582

===Wed, 03 Nov 2021 16:21:48 +0000===
Test No Indices 

Sequential Time: 1.6219983100891113
Parallel Time: 0.619624137878418

===Wed, 03 Nov 2021 16:21:52 +0000===
Test Indices 

Sequential Time: 2.6845226287841797
Parallel Time: 1.7604210376739502

===Wed, 03 Nov 2021 16:21:55 +0000===
Test Indices 

Sequential Time: 1.6060645580291748
Parallel Time: 1.1801676750183105

===Wed, 03 Nov 2021 16:22:05 +0000===
Test Indices 

Sequential Time: 7.724177837371826
Parallel Time: 2.8491764068603516

===Wed, 03 Nov 2021 16:22:12 +0000===
Test Indices 

Sequential Time: 4.2702648639678955
Parallel Time: 1.9366540908813477

<<<<<<< HEAD
===Fri, 21 Jan 2022 21:08:49 +0000===
Test No Indices 

Sequential Time: 1.5661242008209229
Parallel Time: 0.6471800804138184

===Fri, 21 Jan 2022 21:09:01 +0000===
Test Indices 

Sequential Time: 7.301138162612915
Parallel Time: 4.334652900695801

===Fri, 21 Jan 2022 21:09:08 +0000===
Test Indices 

Sequential Time: 3.9220826625823975
Parallel Time: 2.7520456314086914

===Fri, 21 Jan 2022 21:09:35 +0000===
Test Indices 

Sequential Time: 20.911857843399048
Parallel Time: 6.760653734207153

===Fri, 21 Jan 2022 21:09:51 +0000===
Test Indices 

Sequential Time: 11.234395980834961
Parallel Time: 3.9620254039764404

===Sun, 23 Jan 2022 00:26:13 +0000===
Test Indices 

Sequential Time: 11.032360315322876
Parallel Time: 14.079474925994873

===Sun, 23 Jan 2022 00:27:08 +0000===
Test Indices 

Sequential Time: 13.110565423965454
Parallel Time: 16.349000930786133

===Sun, 23 Jan 2022 00:32:18 +0000===
Test No Indices 

Sequential Time: 2.5322768688201904
Parallel Time: 0.869354248046875

===Sun, 23 Jan 2022 00:32:34 +0000===
Test Indices 

Sequential Time: 11.704219102859497
Parallel Time: 4.689163446426392

===Sun, 23 Jan 2022 00:32:44 +0000===
Test Indices 

Sequential Time: 6.299305438995361
Parallel Time: 3.1439621448516846

===Sun, 23 Jan 2022 00:33:13 +0000===
Test Indices 

Sequential Time: 21.62209677696228
Parallel Time: 7.080836057662964

===Sun, 23 Jan 2022 00:33:28 +0000===
Test Indices 

Sequential Time: 11.59668254852295
Parallel Time: 4.08140230178833

===Sun, 23 Jan 2022 00:38:09 +0000===
Test No Indices 

Sequential Time: 2.5333781242370605
Parallel Time: 0.879812479019165

===Sun, 23 Jan 2022 00:38:25 +0000===
Test Indices 

Sequential Time: 11.670474529266357
Parallel Time: 4.684873580932617

===Sun, 23 Jan 2022 00:38:35 +0000===
Test Indices 

Sequential Time: 6.314317464828491
Parallel Time: 3.146498918533325

===Sun, 23 Jan 2022 00:39:04 +0000===
Test Indices 

Sequential Time: 21.93646264076233
Parallel Time: 7.050330638885498

===Sun, 23 Jan 2022 00:39:20 +0000===
Test Indices 

Sequential Time: 11.77897834777832
Parallel Time: 4.116026878356934

===Sun, 23 Jan 2022 01:11:17 +0000===
Test No Indices 

Sequential Time: 2.620173454284668
Parallel Time: 0.9964659214019775

===Sun, 23 Jan 2022 01:11:33 +0000===
Test Indices 

Sequential Time: 11.721144676208496
Parallel Time: 4.666049003601074

===Sun, 23 Jan 2022 01:11:43 +0000===
Test Indices 

Sequential Time: 6.274024724960327
Parallel Time: 3.1326520442962646

===Sun, 23 Jan 2022 01:12:12 +0000===
Test Indices 

Sequential Time: 22.23265266418457
Parallel Time: 7.138719320297241

===Sun, 23 Jan 2022 01:12:28 +0000===
Test Indices 

Sequential Time: 12.051898717880249
Parallel Time: 4.0886101722717285

===Sun, 23 Jan 2022 21:12:11 +0000===
Test No Indices 

Sequential Time: 2.4976491928100586
Parallel Time: 0.8731646537780762

===Sun, 23 Jan 2022 21:12:27 +0000===
Test Indices 

Sequential Time: 11.553286075592041
Parallel Time: 4.721370220184326

===Sun, 23 Jan 2022 21:12:37 +0000===
Test Indices 

Sequential Time: 6.197179317474365
Parallel Time: 3.140711784362793

===Sun, 23 Jan 2022 21:13:06 +0000===
Test Indices 

Sequential Time: 22.25120997428894
Parallel Time: 7.0864479541778564

===Sun, 23 Jan 2022 21:13:22 +0000===
Test Indices 

Sequential Time: 11.67254090309143
Parallel Time: 4.102227449417114

===Sun, 23 Jan 2022 21:18:56 +0000===
Test No Indices 

Sequential Time: 2.449350595474243
Parallel Time: 0.8792543411254883

===Sun, 23 Jan 2022 21:19:12 +0000===
Test Indices 

Sequential Time: 11.741388082504272
Parallel Time: 4.741760730743408

===Sun, 23 Jan 2022 21:19:22 +0000===
Test Indices 

Sequential Time: 6.389012813568115
Parallel Time: 3.1996700763702393

===Sun, 23 Jan 2022 21:19:52 +0000===
Test Indices 

Sequential Time: 22.676316738128662
Parallel Time: 7.171112775802612

===Sun, 23 Jan 2022 21:20:07 +0000===
Test Indices 

Sequential Time: 11.849793672561646
Parallel Time: 4.0938849449157715

===Sun, 23 Jan 2022 22:42:50 +0000===
Test No Indices 

Sequential Time: 2.546358346939087
Parallel Time: 0.9071283340454102

===Sun, 23 Jan 2022 22:43:07 +0000===
Test Indices 

Sequential Time: 12.052070379257202
Parallel Time: 5.014359712600708

===Sun, 23 Jan 2022 22:43:16 +0000===
Test Indices 

Sequential Time: 6.313020467758179
Parallel Time: 3.1326632499694824

===Sun, 23 Jan 2022 22:43:46 +0000===
Test Indices 

Sequential Time: 22.056740760803223
Parallel Time: 7.153282642364502

===Sun, 23 Jan 2022 22:44:02 +0000===
Test Indices 

Sequential Time: 11.971513986587524
Parallel Time: 4.091452360153198

===Sun, 23 Jan 2022 22:48:47 +0000===
Test No Indices 

Sequential Time: 2.4957427978515625
Parallel Time: 0.8787357807159424

===Sun, 23 Jan 2022 22:49:03 +0000===
Test Indices 

Sequential Time: 11.625224351882935
Parallel Time: 4.691762685775757

===Sun, 23 Jan 2022 22:49:12 +0000===
Test Indices 

Sequential Time: 6.208207368850708
Parallel Time: 3.121812105178833

===Sun, 23 Jan 2022 22:49:42 +0000===
Test Indices 

Sequential Time: 22.241803884506226
Parallel Time: 7.105164289474487

===Sun, 23 Jan 2022 22:49:58 +0000===
Test Indices 

Sequential Time: 11.842952728271484
Parallel Time: 4.082833766937256

===Sun, 23 Jan 2022 23:08:50 +0000===
Test No Indices 

Sequential Time: 2.554300546646118
Parallel Time: 0.8787569999694824

===Sun, 23 Jan 2022 23:09:07 +0000===
Test Indices 

Sequential Time: 11.706163883209229
Parallel Time: 4.718045234680176

===Sun, 23 Jan 2022 23:09:16 +0000===
Test Indices 

Sequential Time: 6.2537007331848145
Parallel Time: 3.144094705581665

===Sun, 23 Jan 2022 23:09:46 +0000===
Test Indices 

Sequential Time: 22.455912351608276
Parallel Time: 7.137491941452026

===Sun, 23 Jan 2022 23:10:02 +0000===
Test Indices 

Sequential Time: 11.670286178588867
Parallel Time: 4.111609220504761

===Mon, 24 Jan 2022 00:23:07 +0000===
Test No Indices 

Sequential Time: 2.540518045425415
Parallel Time: 0.8962182998657227

===Mon, 24 Jan 2022 00:23:24 +0000===
Test Indices 

Sequential Time: 11.803821563720703
Parallel Time: 4.7911810874938965

===Mon, 24 Jan 2022 00:23:33 +0000===
Test Indices 

Sequential Time: 6.321558713912964
Parallel Time: 3.1734249591827393

===Mon, 24 Jan 2022 00:24:03 +0000===
Test Indices 

Sequential Time: 22.26141858100891
Parallel Time: 7.22450852394104

===Mon, 24 Jan 2022 00:24:19 +0000===
Test Indices 

Sequential Time: 12.085432767868042
Parallel Time: 4.272639036178589

===Mon, 24 Jan 2022 00:35:29 +0000===
Test No Indices 

Sequential Time: 2.4788389205932617
Parallel Time: 0.870222806930542

===Mon, 24 Jan 2022 00:35:45 +0000===
Test Indices 

Sequential Time: 11.577752113342285
Parallel Time: 4.658782482147217

===Mon, 24 Jan 2022 00:35:54 +0000===
Test Indices 

Sequential Time: 6.187853097915649
Parallel Time: 3.117784023284912

===Mon, 24 Jan 2022 00:36:23 +0000===
Test Indices 

Sequential Time: 21.505075693130493
Parallel Time: 7.145917654037476

===Mon, 24 Jan 2022 00:36:39 +0000===
Test Indices 

Sequential Time: 11.66764211654663
Parallel Time: 4.042725563049316

===Mon, 24 Jan 2022 01:00:19 +0000===
Test No Indices 

Sequential Time: 2.5416386127471924
Parallel Time: 0.8871021270751953

===Mon, 24 Jan 2022 01:00:36 +0000===
Test Indices 

Sequential Time: 11.868314266204834
Parallel Time: 4.789658784866333

===Mon, 24 Jan 2022 01:00:46 +0000===
Test Indices 

Sequential Time: 6.278182744979858
Parallel Time: 3.22310471534729

===Mon, 24 Jan 2022 01:01:15 +0000===
Test Indices 

Sequential Time: 22.150108337402344
Parallel Time: 7.2645063400268555

===Mon, 24 Jan 2022 01:01:31 +0000===
Test Indices 

Sequential Time: 11.934377908706665
Parallel Time: 4.154604434967041

===Mon, 24 Jan 2022 01:22:39 +0000===
Test No Indices 

Sequential Time: 2.576735019683838
Parallel Time: 0.9009127616882324

===Mon, 24 Jan 2022 01:22:56 +0000===
Test Indices 

Sequential Time: 12.068694591522217
Parallel Time: 4.938126087188721

===Mon, 24 Jan 2022 01:23:06 +0000===
Test Indices 

Sequential Time: 6.609741926193237
Parallel Time: 3.3095932006835938

===Mon, 24 Jan 2022 01:23:35 +0000===
Test Indices 

Sequential Time: 21.581238508224487
Parallel Time: 7.151665210723877

===Mon, 24 Jan 2022 01:23:50 +0000===
Test Indices 

Sequential Time: 11.548643589019775
Parallel Time: 4.143767833709717

===Mon, 24 Jan 2022 02:06:07 +0000===
Test No Indices 

Sequential Time: 2.443293333053589
Parallel Time: 0.8724474906921387

===Mon, 24 Jan 2022 02:06:24 +0000===
Test Indices 

Sequential Time: 11.621816635131836
Parallel Time: 4.696129083633423

===Mon, 24 Jan 2022 02:06:33 +0000===
Test Indices 

Sequential Time: 6.293013334274292
Parallel Time: 3.14839243888855

===Mon, 24 Jan 2022 02:07:02 +0000===
Test Indices 

Sequential Time: 21.81185817718506
Parallel Time: 7.083929061889648

===Mon, 24 Jan 2022 02:07:18 +0000===
Test Indices 

Sequential Time: 11.714051485061646
Parallel Time: 4.073869466781616

===Mon, 24 Jan 2022 02:14:12 +0000===
Test No Indices 

Sequential Time: 2.479712724685669
Parallel Time: 0.8761947154998779

===Mon, 24 Jan 2022 02:14:28 +0000===
Test Indices 

Sequential Time: 11.670299530029297
Parallel Time: 4.666722536087036

===Mon, 24 Jan 2022 02:14:37 +0000===
Test Indices 

Sequential Time: 6.318083763122559
Parallel Time: 3.133714199066162

===Mon, 24 Jan 2022 02:15:06 +0000===
Test Indices 

Sequential Time: 21.921255350112915
Parallel Time: 7.169420957565308

===Mon, 24 Jan 2022 02:15:22 +0000===
Test Indices 

Sequential Time: 11.754815578460693
Parallel Time: 4.0577712059021

===Mon, 24 Jan 2022 02:23:04 +0000===
Test No Indices 

Sequential Time: 2.518376588821411
Parallel Time: 0.8769834041595459

===Mon, 24 Jan 2022 02:23:20 +0000===
Test Indices 

Sequential Time: 11.887487888336182
Parallel Time: 4.70018744468689

===Mon, 24 Jan 2022 02:23:30 +0000===
Test Indices 

Sequential Time: 6.245822906494141
Parallel Time: 3.162667751312256

===Mon, 24 Jan 2022 02:23:59 +0000===
Test Indices 

Sequential Time: 21.86081314086914
Parallel Time: 7.119107484817505

===Mon, 24 Jan 2022 02:24:14 +0000===
Test Indices 

Sequential Time: 11.658360004425049
Parallel Time: 4.192875623703003

===Mon, 24 Jan 2022 14:55:20 +0000===
Test No Indices 

Sequential Time: 2.4922268390655518
Parallel Time: 0.8709962368011475

===Mon, 24 Jan 2022 14:55:37 +0000===
Test Indices 

Sequential Time: 11.875677824020386
Parallel Time: 4.677656650543213

===Mon, 24 Jan 2022 14:55:46 +0000===
Test Indices 

Sequential Time: 6.225029706954956
Parallel Time: 3.117196798324585

===Mon, 24 Jan 2022 14:56:15 +0000===
Test Indices 

Sequential Time: 21.834892749786377
Parallel Time: 7.174665451049805

===Mon, 24 Jan 2022 14:56:31 +0000===
Test Indices 

Sequential Time: 11.703385829925537
Parallel Time: 4.098090171813965

===Mon, 24 Jan 2022 15:44:26 +0000===
Test No Indices 

Sequential Time: 2.51269268989563
Parallel Time: 0.8703193664550781

===Mon, 24 Jan 2022 15:44:42 +0000===
Test Indices 

Sequential Time: 11.644636154174805
Parallel Time: 4.68529486656189

===Mon, 24 Jan 2022 15:44:52 +0000===
Test Indices 

Sequential Time: 6.300338268280029
Parallel Time: 3.1402194499969482

===Mon, 24 Jan 2022 15:45:21 +0000===
Test Indices 

Sequential Time: 22.15347981452942
Parallel Time: 7.02993369102478

===Mon, 24 Jan 2022 15:45:37 +0000===
Test Indices 

Sequential Time: 11.820212841033936
Parallel Time: 4.056696891784668

===Tue, 25 Jan 2022 10:03:23 +0000===
Test No Indices 

Sequential Time: 2.5059657096862793
Parallel Time: 0.8770318031311035

===Tue, 25 Jan 2022 10:03:40 +0000===
Test Indices 

Sequential Time: 11.738093137741089
Parallel Time: 4.6806440353393555

===Tue, 25 Jan 2022 10:03:49 +0000===
Test Indices 

Sequential Time: 6.419906139373779
Parallel Time: 3.145343542098999

===Tue, 25 Jan 2022 10:04:18 +0000===
Test Indices 

Sequential Time: 21.859426498413086
Parallel Time: 7.151804447174072

===Tue, 25 Jan 2022 10:04:34 +0000===
Test Indices 

Sequential Time: 11.652304887771606
Parallel Time: 4.0808398723602295
=======
===Tue, 25 Jan 2022 09:38:51 +0000===
Test No Indices 

Sequential Time: 2.485227346420288
Parallel Time: 0.7862105369567871

===Tue, 25 Jan 2022 09:38:57 +0000===
Test Indices 

Sequential Time: 3.8072521686553955
Parallel Time: 1.5965523719787598

===Tue, 25 Jan 2022 09:39:00 +0000===
Test Indices 

Sequential Time: 2.20737624168396
Parallel Time: 1.1192705631256104

===Tue, 25 Jan 2022 09:39:10 +0000===
Test Indices 

Sequential Time: 7.4037699699401855
Parallel Time: 2.5606069564819336

===Tue, 25 Jan 2022 09:39:16 +0000===
Test Indices 

Sequential Time: 4.269287824630737
Parallel Time: 1.754338264465332

===Di, 25 Jan 2022 13:05:46 +0000===
Test No Indices 

Sequential Time: 2.791294813156128
Parallel Time: 0.9632985591888428

===Di, 25 Jan 2022 13:05:55 +0000===
Test Indices 

Sequential Time: 6.7549872398376465
Parallel Time: 2.8281259536743164

===Di, 25 Jan 2022 13:06:01 +0000===
Test Indices 

Sequential Time: 3.9728660583496094
Parallel Time: 1.9441301822662354

===Di, 25 Jan 2022 13:06:13 +0000===
Test Indices 

Sequential Time: 8.51700758934021
Parallel Time: 3.3147528171539307

===Di, 25 Jan 2022 13:06:20 +0000===
Test Indices 

Sequential Time: 4.93887996673584
Parallel Time: 2.29616117477417

===Di, 25 Jan 2022 13:17:06 +0000===
Test No Indices 

Sequential Time: 2.8797037601470947
Parallel Time: 0.9728062152862549

===Di, 25 Jan 2022 13:17:16 +0000===
Test Indices 

Sequential Time: 6.869752883911133
Parallel Time: 2.8302342891693115

===Di, 25 Jan 2022 13:17:22 +0000===
Test Indices 

Sequential Time: 3.9971086978912354
Parallel Time: 1.9383771419525146

===Di, 25 Jan 2022 13:17:34 +0000===
Test Indices 

Sequential Time: 8.421295642852783
Parallel Time: 3.3425588607788086

===Di, 25 Jan 2022 13:17:41 +0000===
Test Indices 

Sequential Time: 4.934788465499878
Parallel Time: 2.300074815750122

===Di, 25 Jan 2022 14:32:36 +0000===
Test No Indices 

Sequential Time: 2.8796889781951904
Parallel Time: 0.9806365966796875

===Di, 25 Jan 2022 14:32:46 +0000===
Test Indices 

Sequential Time: 6.906677961349487
Parallel Time: 2.8416786193847656

===Di, 25 Jan 2022 14:32:52 +0000===
Test Indices 

Sequential Time: 4.008556127548218
Parallel Time: 1.9430904388427734

===Di, 25 Jan 2022 14:33:04 +0000===
Test Indices 

Sequential Time: 8.340710639953613
Parallel Time: 3.361924886703491

===Di, 25 Jan 2022 14:33:11 +0000===
Test Indices 

Sequential Time: 4.941312551498413
Parallel Time: 2.306828498840332
>>>>>>> 9452c845
<|MERGE_RESOLUTION|>--- conflicted
+++ resolved
@@ -760,7 +760,6 @@
 Sequential Time: 4.2702648639678955
 Parallel Time: 1.9366540908813477
 
-<<<<<<< HEAD
 ===Fri, 21 Jan 2022 21:08:49 +0000===
 Test No Indices 
 
@@ -1342,7 +1341,6 @@
 
 Sequential Time: 11.652304887771606
 Parallel Time: 4.0808398723602295
-=======
 ===Tue, 25 Jan 2022 09:38:51 +0000===
 Test No Indices 
 
@@ -1462,4 +1460,3 @@
 
 Sequential Time: 4.941312551498413
 Parallel Time: 2.306828498840332
->>>>>>> 9452c845
