--- conflicted
+++ resolved
@@ -1756,7 +1756,6 @@
 ===Mon, 31 Jan 2022 21:33:53 +0000===
 Test Indices 
 
-<<<<<<< HEAD
 Sequential Time: 0.9171059131622314
 Parallel Time: 1.0396039485931396
 
@@ -2161,9 +2160,6 @@
 
 Sequential Time: 9.426128387451172
 Parallel Time: 3.3785386085510254
-=======
-Sequential Time: 4.941312551498413
-Parallel Time: 2.306828498840332
 
 ===Fr, 28 Jan 2022 16:14:47 +0000===
 Test No Indices 
@@ -2644,4 +2640,3 @@
 
 Sequential Time: 3.54665470123291
 Parallel Time: 1.7130458354949951
->>>>>>> 7ff5c377
