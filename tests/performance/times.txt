===Fri, 10 Sep 2021 15:53:01 +0000===
Test No Indices 

Sequential Time: 1.6210086345672607
Parallel Time: 0.619178056716919

===Fri, 10 Sep 2021 15:53:06 +0000===
Test Indices 

Sequential Time: 2.548377513885498
Parallel Time: 1.6914522647857666

===Fri, 10 Sep 2021 15:53:08 +0000===
Test Indices 

Sequential Time: 1.457606315612793
Parallel Time: 1.1634595394134521

===Fri, 10 Sep 2021 15:53:18 +0000===
Test Indices 

Sequential Time: 7.039487838745117
Parallel Time: 2.7449183464050293

===Fri, 10 Sep 2021 15:53:24 +0000===
Test Indices 

Sequential Time: 4.070335626602173
Parallel Time: 1.8768703937530518

===Sun, 12 Sep 2021 11:36:33 +0000===
Test No Indices 

Sequential Time: 1.6234123706817627
Parallel Time: 0.6098940372467041

===Sun, 12 Sep 2021 11:36:37 +0000===
Test Indices 

Sequential Time: 2.5017027854919434
Parallel Time: 1.6936275959014893

===Sun, 12 Sep 2021 11:36:39 +0000===
Test Indices 

Sequential Time: 1.4581995010375977
Parallel Time: 1.1238880157470703

===Sun, 12 Sep 2021 11:36:49 +0000===
Test Indices 

Sequential Time: 6.963054895401001
Parallel Time: 2.755868911743164

===Sun, 12 Sep 2021 11:36:55 +0000===
Test Indices 

Sequential Time: 4.090848684310913
Parallel Time: 1.8694934844970703

===Sun, 12 Sep 2021 18:04:47 +0000===
Test No Indices 

Sequential Time: 1.6366088390350342
Parallel Time: 0.6094987392425537

===Sun, 12 Sep 2021 18:04:52 +0000===
Test Indices 

Sequential Time: 2.457294464111328
Parallel Time: 1.6965053081512451

===Sun, 12 Sep 2021 18:04:54 +0000===
Test Indices 

Sequential Time: 1.4663031101226807
Parallel Time: 1.1216626167297363

===Sun, 12 Sep 2021 18:05:04 +0000===
Test Indices 

Sequential Time: 6.933309078216553
Parallel Time: 2.7259368896484375

===Sun, 12 Sep 2021 18:05:10 +0000===
Test Indices 

Sequential Time: 4.158640146255493
Parallel Time: 1.8721206188201904

===Sun, 12 Sep 2021 19:31:19 +0000===
Test No Indices 

Sequential Time: 1.624868392944336
Parallel Time: 0.6050472259521484

===Sun, 12 Sep 2021 19:31:23 +0000===
Test Indices 

Sequential Time: 2.572587728500366
Parallel Time: 1.6812520027160645

===Sun, 12 Sep 2021 19:31:25 +0000===
Test Indices 

Sequential Time: 1.4561078548431396
Parallel Time: 1.1192395687103271

===Sun, 12 Sep 2021 19:31:35 +0000===
Test Indices 

Sequential Time: 7.005859851837158
Parallel Time: 2.7225048542022705

===Sun, 12 Sep 2021 19:31:41 +0000===
Test Indices 

Sequential Time: 4.0725932121276855
Parallel Time: 1.864516019821167

===Mon, 13 Sep 2021 12:35:40 +0000===
Test No Indices 

Sequential Time: 1.6289188861846924
Parallel Time: 0.6115772724151611

===Mon, 13 Sep 2021 12:35:45 +0000===
Test Indices 

Sequential Time: 2.4539597034454346
Parallel Time: 1.6926839351654053

===Mon, 13 Sep 2021 12:35:47 +0000===
Test Indices 

Sequential Time: 1.436875581741333
Parallel Time: 1.1339647769927979

===Mon, 13 Sep 2021 12:35:57 +0000===
Test Indices 

Sequential Time: 6.951914310455322
Parallel Time: 2.7257983684539795

===Mon, 13 Sep 2021 12:36:03 +0000===
Test Indices 

Sequential Time: 4.104467153549194
Parallel Time: 1.8534519672393799

===Mon, 13 Sep 2021 15:28:26 +0000===
Test No Indices 

Sequential Time: 1.6535489559173584
Parallel Time: 0.6098930835723877

===Mon, 13 Sep 2021 15:28:30 +0000===
Test Indices 

Sequential Time: 2.5183324813842773
Parallel Time: 1.6996817588806152

===Mon, 13 Sep 2021 15:28:33 +0000===
Test Indices 

Sequential Time: 1.4808123111724854
Parallel Time: 1.1677393913269043

===Mon, 13 Sep 2021 15:28:42 +0000===
Test Indices 

Sequential Time: 6.9577977657318115
Parallel Time: 2.7351386547088623

===Mon, 13 Sep 2021 15:28:48 +0000===
Test Indices 

Sequential Time: 4.108301401138306
Parallel Time: 1.9345855712890625

===Tue, 14 Sep 2021 11:56:33 +0000===
Test No Indices 

Sequential Time: 1.6059942245483398
Parallel Time: 3.6476056575775146

===Tue, 14 Sep 2021 12:01:13 +0000===
Test No Indices 

Sequential Time: 1.633589506149292
Parallel Time: 3.994174003601074

===Tue, 14 Sep 2021 12:03:38 +0000===
Test No Indices 

Sequential Time: 1.642115831375122
Parallel Time: 0.6082508563995361

===Tue, 14 Sep 2021 12:03:42 +0000===
Test Indices 

Sequential Time: 2.8031225204467773
Parallel Time: 1.874115228652954

===Tue, 14 Sep 2021 12:03:45 +0000===
Test Indices 

Sequential Time: 1.6779117584228516
Parallel Time: 1.2117319107055664

===Tue, 14 Sep 2021 12:03:55 +0000===
Test Indices 

Sequential Time: 7.379405975341797
Parallel Time: 2.837880849838257

===Tue, 14 Sep 2021 12:04:02 +0000===
Test Indices 

Sequential Time: 4.327260494232178
Parallel Time: 1.9331214427947998

===Tue, 14 Sep 2021 12:07:39 +0000===
Test No Indices 

Sequential Time: 1.6902759075164795
Parallel Time: 0.6124820709228516

===Tue, 14 Sep 2021 12:07:44 +0000===
Test Indices 

Sequential Time: 2.8027026653289795
Parallel Time: 1.7525601387023926

===Tue, 14 Sep 2021 12:07:47 +0000===
Test Indices 

Sequential Time: 1.6423158645629883
Parallel Time: 1.1511073112487793

===Tue, 14 Sep 2021 12:07:57 +0000===
Test Indices 

Sequential Time: 7.228623867034912
Parallel Time: 2.794567823410034

===Tue, 14 Sep 2021 12:08:03 +0000===
Test Indices 

Sequential Time: 4.262439489364624
Parallel Time: 1.9052836894989014

===Tue, 14 Sep 2021 12:11:50 +0000===
Test No Indices 

Sequential Time: 1.6137890815734863
Parallel Time: 0.607884407043457

===Tue, 14 Sep 2021 12:11:54 +0000===
Test Indices 

Sequential Time: 2.75248646736145
Parallel Time: 1.741347074508667

===Tue, 14 Sep 2021 12:11:57 +0000===
Test Indices 

Sequential Time: 1.6061511039733887
Parallel Time: 1.1534183025360107

===Tue, 14 Sep 2021 12:12:07 +0000===
Test Indices 

Sequential Time: 7.240864276885986
Parallel Time: 2.798064708709717

===Tue, 14 Sep 2021 12:12:13 +0000===
Test Indices 

Sequential Time: 4.347859144210815
Parallel Time: 1.9129962921142578

===Tue, 14 Sep 2021 12:21:58 +0000===
Test No Indices 

Sequential Time: 1.6137704849243164
Parallel Time: 0.6113314628601074

===Tue, 14 Sep 2021 12:22:03 +0000===
Test Indices 

Sequential Time: 2.758173942565918
Parallel Time: 1.7369475364685059

===Tue, 14 Sep 2021 12:22:05 +0000===
Test Indices 

Sequential Time: 1.6117830276489258
Parallel Time: 1.1611621379852295

===Tue, 14 Sep 2021 12:22:15 +0000===
Test Indices 

Sequential Time: 7.3489837646484375
Parallel Time: 2.772686243057251

===Tue, 14 Sep 2021 12:22:22 +0000===
Test Indices 

Sequential Time: 4.198533058166504
Parallel Time: 1.9090769290924072

===Tue, 14 Sep 2021 15:55:54 +0000===
Test Indices 

Sequential Time: 3.3960068225860596
Parallel Time: 2.714840888977051

===Tue, 14 Sep 2021 15:55:58 +0000===
Test Indices 

Sequential Time: 1.9704606533050537
Parallel Time: 1.747694969177246

===Tue, 14 Sep 2021 15:56:11 +0000===
Test Indices 

Sequential Time: 8.343910932540894
Parallel Time: 4.145952463150024

===Tue, 14 Sep 2021 15:56:17 +0000===
Test Indices 

Sequential Time: 4.467588186264038
Parallel Time: 1.9285612106323242

===Tue, 14 Sep 2021 16:28:36 +0000===
Test Indices 

Sequential Time: 2.7920455932617188
Parallel Time: 1.7169134616851807

===Tue, 14 Sep 2021 16:28:39 +0000===
Test Indices 

Sequential Time: 1.6210274696350098
Parallel Time: 1.1443352699279785

===Tue, 14 Sep 2021 16:28:49 +0000===
Test Indices 

Sequential Time: 7.19933557510376
Parallel Time: 2.829596519470215

===Tue, 14 Sep 2021 16:28:55 +0000===
Test Indices 

Sequential Time: 4.215856313705444
Parallel Time: 1.9110474586486816

===Tue, 14 Sep 2021 16:37:11 +0000===
Test Indices 

Sequential Time: 2.7079219818115234
Parallel Time: 1.7498915195465088

===Tue, 14 Sep 2021 16:37:14 +0000===
Test Indices 

Sequential Time: 1.6094062328338623
Parallel Time: 1.152759075164795

===Tue, 14 Sep 2021 16:37:24 +0000===
Test Indices 

Sequential Time: 7.2737696170806885
Parallel Time: 2.7908098697662354

===Tue, 14 Sep 2021 16:37:30 +0000===
Test Indices 

Sequential Time: 4.233523368835449
Parallel Time: 1.921971082687378

===Tue, 14 Sep 2021 16:39:08 +0000===
Test Indices 

Sequential Time: 2.6965153217315674
Parallel Time: 1.757007360458374

===Tue, 14 Sep 2021 16:39:11 +0000===
Test Indices 

Sequential Time: 1.6074728965759277
Parallel Time: 1.163417100906372

===Tue, 14 Sep 2021 16:39:21 +0000===
Test Indices 

Sequential Time: 7.2941741943359375
Parallel Time: 2.8071014881134033

===Tue, 14 Sep 2021 16:39:27 +0000===
Test Indices 

Sequential Time: 4.234313249588013
Parallel Time: 1.9173591136932373

===Tue, 14 Sep 2021 16:45:31 +0000===
Test Indices 

Sequential Time: 2.7088263034820557
Parallel Time: 1.721245288848877

===Tue, 14 Sep 2021 16:45:33 +0000===
Test Indices 

Sequential Time: 1.603111982345581
Parallel Time: 1.154494047164917

===Tue, 14 Sep 2021 16:45:43 +0000===
Test Indices 

Sequential Time: 7.140913248062134
Parallel Time: 2.7887213230133057

===Tue, 14 Sep 2021 16:45:50 +0000===
Test Indices 

Sequential Time: 4.29133415222168
Parallel Time: 1.8966894149780273

===Tue, 14 Sep 2021 16:46:28 +0000===
Test No Indices 

Sequential Time: 1.6023609638214111
Parallel Time: 0.6110520362854004

===Tue, 14 Sep 2021 16:46:33 +0000===
Test Indices 

Sequential Time: 2.777834177017212
Parallel Time: 1.740705966949463

===Tue, 14 Sep 2021 16:46:36 +0000===
Test Indices 

Sequential Time: 1.6001627445220947
Parallel Time: 1.156080722808838

===Tue, 14 Sep 2021 16:46:46 +0000===
Test Indices 

Sequential Time: 7.143799543380737
Parallel Time: 2.7898261547088623

===Tue, 14 Sep 2021 16:46:52 +0000===
Test Indices 

Sequential Time: 4.315921306610107
Parallel Time: 1.9152445793151855

===Tue, 14 Sep 2021 16:48:40 +0000===
Test No Indices 

Sequential Time: 1.6605424880981445
Parallel Time: 0.6162853240966797

===Tue, 14 Sep 2021 16:48:44 +0000===
Test Indices 

Sequential Time: 2.6880247592926025
Parallel Time: 1.73274827003479

===Tue, 14 Sep 2021 16:48:47 +0000===
Test Indices 

Sequential Time: 1.5907795429229736
Parallel Time: 1.1511826515197754

===Tue, 14 Sep 2021 16:48:57 +0000===
Test Indices 

Sequential Time: 7.264632940292358
Parallel Time: 2.843568801879883

===Tue, 14 Sep 2021 16:49:03 +0000===
Test Indices 

Sequential Time: 4.290698051452637
Parallel Time: 1.913877010345459

===Fri, 24 Sep 2021 13:40:03 +0000===
Test No Indices 

Sequential Time: 1.661630392074585
Parallel Time: 0.6120586395263672

===Fri, 24 Sep 2021 13:40:08 +0000===
Test Indices 

Sequential Time: 2.7897655963897705
Parallel Time: 1.8103244304656982

===Fri, 24 Sep 2021 13:40:11 +0000===
Test Indices 

Sequential Time: 1.6274125576019287
Parallel Time: 1.1595337390899658

===Fri, 24 Sep 2021 13:40:21 +0000===
Test Indices 

Sequential Time: 7.296151161193848
Parallel Time: 2.783128261566162

===Fri, 24 Sep 2021 13:40:27 +0000===
Test Indices 

Sequential Time: 4.328643321990967
Parallel Time: 1.9172561168670654

===Fri, 24 Sep 2021 16:12:33 +0000===
Test No Indices 

Sequential Time: 1.6620581150054932
Parallel Time: 0.6279473304748535

===Fri, 24 Sep 2021 16:12:38 +0000===
Test Indices 

Sequential Time: 2.767221450805664
Parallel Time: 1.8491640090942383

===Fri, 24 Sep 2021 16:12:41 +0000===
Test Indices 

Sequential Time: 1.6420378684997559
Parallel Time: 1.211916446685791

===Fri, 24 Sep 2021 16:12:51 +0000===
Test Indices 

Sequential Time: 7.560641050338745
Parallel Time: 2.954792022705078

===Fri, 24 Sep 2021 16:12:58 +0000===
Test Indices 

Sequential Time: 4.258949518203735
Parallel Time: 1.964104413986206

===Mon, 25 Oct 2021 17:29:18 +0000===
Test No Indices 

Sequential Time: 1.6651225090026855
Parallel Time: 0.6146860122680664

===Mon, 25 Oct 2021 17:29:22 +0000===
Test Indices 

Sequential Time: 2.71466326713562
Parallel Time: 1.7460260391235352

===Mon, 25 Oct 2021 17:29:25 +0000===
Test Indices 

Sequential Time: 1.5672428607940674
Parallel Time: 1.1422364711761475

===Mon, 25 Oct 2021 17:29:35 +0000===
Test Indices 

Sequential Time: 7.130159139633179
Parallel Time: 2.7612693309783936

===Mon, 25 Oct 2021 17:29:41 +0000===
Test Indices 

Sequential Time: 4.3433027267456055
Parallel Time: 1.9047996997833252

===Sun, 31 Oct 2021 11:44:17 +0000===
Test No Indices 

Sequential Time: 1.6743569374084473
Parallel Time: 0.6145997047424316

===Sun, 31 Oct 2021 11:44:21 +0000===
Test Indices 

Sequential Time: 2.727616310119629
Parallel Time: 1.7500483989715576

===Sun, 31 Oct 2021 11:44:24 +0000===
Test Indices 

Sequential Time: 1.5912210941314697
Parallel Time: 1.1951642036437988

===Sun, 31 Oct 2021 11:44:34 +0000===
Test Indices 

Sequential Time: 7.3638386726379395
Parallel Time: 2.8002610206604004

===Sun, 31 Oct 2021 11:44:41 +0000===
Test Indices 

Sequential Time: 4.363459587097168
Parallel Time: 1.920170545578003

===Sun, 31 Oct 2021 16:21:13 +0000===
Test No Indices 

Sequential Time: 1.6168510913848877
Parallel Time: 0.6129941940307617

===Sun, 31 Oct 2021 16:21:17 +0000===
Test Indices 

Sequential Time: 2.7624964714050293
Parallel Time: 1.7284107208251953

===Sun, 31 Oct 2021 16:21:20 +0000===
Test Indices 

Sequential Time: 1.6110115051269531
Parallel Time: 1.1619665622711182

===Sun, 31 Oct 2021 16:21:30 +0000===
Test Indices 

Sequential Time: 7.240206241607666
Parallel Time: 2.7867612838745117

===Sun, 31 Oct 2021 16:21:36 +0000===
Test Indices 

Sequential Time: 4.253249168395996
Parallel Time: 1.9193456172943115

===Sun, 31 Oct 2021 16:41:37 +0000===
Test No Indices 

Sequential Time: 1.6515388488769531
Parallel Time: 0.6120142936706543

===Sun, 31 Oct 2021 16:41:42 +0000===
Test Indices 

Sequential Time: 2.750255584716797
Parallel Time: 1.7341101169586182

===Sun, 31 Oct 2021 16:41:44 +0000===
Test Indices 

Sequential Time: 1.6012980937957764
Parallel Time: 1.167508602142334

===Sun, 31 Oct 2021 16:41:54 +0000===
Test Indices 

Sequential Time: 7.31758713722229
Parallel Time: 2.789665699005127

===Sun, 31 Oct 2021 16:42:01 +0000===
Test Indices 

Sequential Time: 4.288848638534546
Parallel Time: 1.9196412563323975

===Sun, 31 Oct 2021 21:04:28 +0000===
Test No Indices 

Sequential Time: 1.6835379600524902
Parallel Time: 0.6213080883026123

===Sun, 31 Oct 2021 21:04:32 +0000===
Test Indices 

Sequential Time: 2.781323194503784
Parallel Time: 1.740459680557251

===Sun, 31 Oct 2021 21:04:35 +0000===
Test Indices 

Sequential Time: 1.586684226989746
Parallel Time: 1.1568210124969482

===Sun, 31 Oct 2021 21:04:45 +0000===
Test Indices 

Sequential Time: 7.183400630950928
Parallel Time: 2.8066153526306152

===Sun, 31 Oct 2021 21:04:51 +0000===
Test Indices 

Sequential Time: 4.211552381515503
Parallel Time: 1.9162147045135498

===Wed, 03 Nov 2021 16:13:53 +0000===
Test No Indices 

Sequential Time: 1.7021591663360596
Parallel Time: 0.6687817573547363

===Wed, 03 Nov 2021 16:13:58 +0000===
Test Indices 

Sequential Time: 2.834057569503784
Parallel Time: 1.90433669090271

===Wed, 03 Nov 2021 16:14:01 +0000===
Test Indices 

Sequential Time: 1.689765214920044
Parallel Time: 1.2432539463043213

===Wed, 03 Nov 2021 16:14:11 +0000===
Test Indices 

Sequential Time: 7.538187742233276
Parallel Time: 3.046358108520508

===Wed, 03 Nov 2021 16:14:18 +0000===
Test Indices 

Sequential Time: 4.4152607917785645
Parallel Time: 2.040776252746582

===Wed, 03 Nov 2021 16:21:48 +0000===
Test No Indices 

Sequential Time: 1.6219983100891113
Parallel Time: 0.619624137878418

===Wed, 03 Nov 2021 16:21:52 +0000===
Test Indices 

Sequential Time: 2.6845226287841797
Parallel Time: 1.7604210376739502

===Wed, 03 Nov 2021 16:21:55 +0000===
Test Indices 

Sequential Time: 1.6060645580291748
Parallel Time: 1.1801676750183105

===Wed, 03 Nov 2021 16:22:05 +0000===
Test Indices 

Sequential Time: 7.724177837371826
Parallel Time: 2.8491764068603516

===Wed, 03 Nov 2021 16:22:12 +0000===
Test Indices 

Sequential Time: 4.2702648639678955
Parallel Time: 1.9366540908813477
<<<<<<< HEAD
=======

===Tue, 25 Jan 2022 09:38:51 +0000===
Test No Indices 

Sequential Time: 2.485227346420288
Parallel Time: 0.7862105369567871

===Tue, 25 Jan 2022 09:38:57 +0000===
Test Indices 

Sequential Time: 3.8072521686553955
Parallel Time: 1.5965523719787598

===Tue, 25 Jan 2022 09:39:00 +0000===
Test Indices 

Sequential Time: 2.20737624168396
Parallel Time: 1.1192705631256104

===Tue, 25 Jan 2022 09:39:10 +0000===
Test Indices 

Sequential Time: 7.4037699699401855
Parallel Time: 2.5606069564819336

===Tue, 25 Jan 2022 09:39:16 +0000===
Test Indices 

Sequential Time: 4.269287824630737
Parallel Time: 1.754338264465332
>>>>>>> d04d4c1a
<|MERGE_RESOLUTION|>--- conflicted
+++ resolved
@@ -759,8 +759,6 @@
 
 Sequential Time: 4.2702648639678955
 Parallel Time: 1.9366540908813477
-<<<<<<< HEAD
-=======
 
 ===Tue, 25 Jan 2022 09:38:51 +0000===
 Test No Indices 
@@ -791,4 +789,3 @@
 
 Sequential Time: 4.269287824630737
 Parallel Time: 1.754338264465332
->>>>>>> d04d4c1a
