"""
    Use QAOA Ising to test if ADAM optimiser works
    1.create Ising object + simple 4 qubit QAOA?
    2. set_optimiser
    3.ising.optimise()

    Later: possibly put into test class 

    26.03.2020:
        test_optimse currently fails as energy() is jZZ-hX energy in optimiser
        but one needs to give in this case the optimiser energy(.., field='Z')
        Needs to be fixed by generalisation of Ising.set_simulator()

    08.04.21: Need to add some results/run time test
"""
# external imports
import pytest
import numpy as np

# internal imports
from fauvqe import Ising, ADAM, ExpectationValue


def test_set_optimiser():
    ising = Ising("GridQubit", [1, 2], np.ones((0, 2)), np.ones((1, 1)), np.ones((1, 2)))
    ising.set_circuit("qaoa", 1)
    adam = ADAM()
    objective = ExpectationValue(ising)
    adam.optimise(objective, n_jobs=1)


# This is potentially a higher effort test:
#############################################################
#                                                           #
#                  Sequential version                       #
#                                                           #
#############################################################
@pytest.mark.higheffort
def test_optimise():
    ising = Ising(
        "GridQubit",
        [2, 2],
        0.1 * np.ones((1, 2)),
        0.5 * np.ones((2, 1)),
        0.2 * np.ones((2, 2)),
    )
    ising.set_circuit("qaoa", 2)
    ising.set_circuit_param_values(0.3 * np.ones(np.size(ising.circuit_param)))
    eps = 10 ** -3
    exp_val_z = ExpectationValue(ising, field="Z")
    adam = ADAM(
        eps=eps,
        break_param=25,
        a=4 * 10 ** -2,
    )
    res = adam.optimise(exp_val_z, n_jobs=1)

    wf = ising.simulator.simulate(
        ising.circuit,
        param_resolver=ising.get_param_resolver(ising.circuit_param_values),
    ).state_vector()
    # Result smaller than -0.5 up to eta
    assert -0.5 > res.get_latest_objective_value() - eps
    # Result smaller than -0.5 up to eta


<<<<<<< HEAD
@pytest.mark.higheffort
def test_adam_multiple_models():
=======
def test_adam_multiple_models_and_auto_joblib():
>>>>>>> 77ae22f6
    ising1 = Ising(
        "GridQubit",
        [2, 2],
        0.1 * np.ones((1, 2)),
        0.5 * np.ones((2, 1)),
        0.2 * np.ones((2, 2)),
    )
    ising1.set_circuit("qaoa", 2)
    ising1.set_circuit_param_values(0.3 * np.ones(np.size(ising1.circuit_param)))
    ising2 = Ising(
        "GridQubit",
        [1, 2],
        np.ones((0, 2)),
        np.ones((1, 1)),
        np.ones((1, 2)),
    )
    ising2.set_circuit("qaoa", 1)

    adam = ADAM()

    objective1 = ExpectationValue(ising1, field="Z")

    res1 = adam.optimise(objective1, n_jobs=-1)

    objective2 = ExpectationValue(ising2, field="Z")
    res2 = adam.optimise(objective2, n_jobs=-1)

    print(res1, res2)


#############################################################
#                                                           #
#                    Joblib version                         #
#                                                           #
#############################################################
@pytest.mark.higheffort
def test_optimise_joblib():
    ising = Ising(
        "GridQubit",
        [2, 2],
        0.1 * np.ones((1, 2)),
        0.5 * np.ones((2, 1)),
        0.2 * np.ones((2, 2)),
    )
    ising.set_circuit("qaoa", 2)
    ising.set_circuit_param_values(0.3 * np.ones(np.size(ising.circuit_param)))
    adam = ADAM(
        break_param=25,
        a=4e-2,
    )
    expval_z = ExpectationValue(ising, field="Z")

    res = adam.optimise(expval_z, n_jobs=-1)
    wavefunction = expval_z.simulate(
        param_resolver=ising.get_param_resolver(res.get_latest_step().params)
    )

    # Result smaller than -0.5 up to eta
    assert -0.5 > expval_z.evaluate(wavefunction) - adam._eps
    # Result smaller than -0.5 up to eta

def test_optimise_no_simulator_change():
    ising = Ising(
        "GridQubit", [2, 2], 0.1 * np.ones((1, 2)), 0.5 * np.ones((2, 1)), 0.2 * np.ones((2, 2))
    )
    ising.set_circuit("qaoa", 2)
    ising.set_circuit_param_values(0.3 * np.ones(np.size(ising.circuit_param)))
    ising.set_simulator(simulator_name = "cirq")
    
    adam = ADAM(
        break_param=1,
        a=4e-2,
    )
    expval_z = ExpectationValue(ising, field="Z")
    #assert(ising.simulator == 0)

    res = adam.optimise(expval_z, n_jobs=-1)
    assert(ising.simulator == adam._objective.model.simulator)

def test__get_single_energy():
    ising = Ising(
        "GridQubit", [2, 2], 0.1 * np.ones((1, 2)), 0.5 * np.ones((2, 1)), 0.2 * np.ones((2, 2))
    )
    ising.set_circuit("qaoa", 2)
    ising.set_circuit_param_values(0.3 * np.ones(np.size(ising.circuit_param)))

    adam = ADAM(break_param=1,a=4e-2)
    expval_z = ExpectationValue(ising, field="Z")
    res = adam.optimise(expval_z, n_jobs=-1)
    gg_gradients = adam._get_gradients(adam._objective.model.circuit_param_values, 8)

    # 2 layer, 2 parameters, 2 energies each
    single_energies = np.zeros(2*2*2)
    for j in range(8):
        single_energies[j] = adam._get_single_energy(
            {**{str(adam._circuit_param[i]): adam._objective.model.circuit_param_values[i] for i in range(adam._n_param)}} , 
            j)
    single_energies = np.array(single_energies).reshape((adam._n_param, 2)) 
    se_gradients = np.matmul(single_energies, np.array((1, -1))) / (2 * adam._eps) 
    np.testing.assert_allclose(gg_gradients    , se_gradients, rtol=1e-15, atol=1e-15)


#############################################################
#                                                           #
#                     Test errors                           #
#                                                           #
#############################################################
def test_adam_break_cond_assert():
    with pytest.raises(AssertionError):
        ADAM(break_cond="atol")<|MERGE_RESOLUTION|>--- conflicted
+++ resolved
@@ -64,12 +64,8 @@
     # Result smaller than -0.5 up to eta
 
 
-<<<<<<< HEAD
 @pytest.mark.higheffort
-def test_adam_multiple_models():
-=======
 def test_adam_multiple_models_and_auto_joblib():
->>>>>>> 77ae22f6
     ising1 = Ising(
         "GridQubit",
         [2, 2],
