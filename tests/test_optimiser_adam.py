--- conflicted
+++ resolved
@@ -2,7 +2,7 @@
     Use QAOA Ising to test if ADAM optimiser works
     1.create Ising object + simple 4 qubit QAOA?
     2. set_optimiser
-    3.ising_obj.optimise()
+    3.ising.optimise()
 
     Later: possibly put into test class 
 
@@ -21,7 +21,6 @@
 from fauvqe import Ising, Optimiser, ADAM, ExpectationValue
 
 
-<<<<<<< HEAD
 def test_set_optimiser():
     ising = Ising("GridQubit", [1, 2], np.ones((0, 2)), np.ones((1, 1)), np.ones((1, 2)))
     ising.set_circuit("qaoa", 1)
@@ -31,26 +30,24 @@
 
 
 # This is potentially a higher effort test:
-=======
 #############################################################
 #                                                           #
 #                  Sequential version                       #
 #                                                           #
 #############################################################
->>>>>>> 218e08b3
 @pytest.mark.higheffort
 def test_optimise():
-    ising_obj = Ising(
+    ising = Ising(
         "GridQubit",
         [2, 2],
         0.1 * np.ones((1, 2)),
         0.5 * np.ones((2, 1)),
         0.2 * np.ones((2, 2)),
     )
-    ising_obj.set_circuit("qaoa", 2)
-    ising_obj.set_circuit_param_values(0.3 * np.ones(np.size(ising_obj.circuit_param)))
+    ising.set_circuit("qaoa", 2)
+    ising.set_circuit_param_values(0.3 * np.ones(np.size(ising.circuit_param)))
     eps = 10 ** -3
-    exp_val_z = ExpectationValue(ising_obj, field="Z")
+    exp_val_z = ExpectationValue(ising, field="Z")
     adam = ADAM(
         eps=eps,
         break_param=25,
@@ -58,9 +55,9 @@
     )
     adam.optimise(exp_val_z)
 
-    wf = ising_obj.simulator.simulate(
-        ising_obj.circuit,
-        param_resolver=ising_obj.get_param_resolver(ising_obj.circuit_param_values),
+    wf = ising.simulator.simulate(
+        ising.circuit,
+        param_resolver=ising.get_param_resolver(ising.circuit_param_values),
     ).state_vector()
     # Result smaller than -0.5 up to eta
     assert -0.5 > exp_val_z.evaluate(wf) - eps
@@ -97,22 +94,6 @@
 
     print(res1, res2)
 
-<<<<<<< HEAD
-
-=======
-@pytest.mark.higheffort
-def test_optimise_print():
-    ising_obj = Ising('GridQubit', [2, 2], 0.1*np.ones((1,2)), 0.5*np.ones((2,1)), 0.2*np.ones((2,2)))
-    ising_obj.set_circuit('qaoa', 2)
-    ising_obj.set_circuit_param_values(0.3*np.ones(np.size(ising_obj.circuit_param)) )
-    ising_obj.set_optimiser('ADAM', obj_func='Z')
-    ising_obj.optimiser.break_param = 25;
-    ising_obj.optimiser.a = 4*10**-2;
-    ising_obj.optimiser.n_print = 5
-    ising_obj.optimiser.optimise() 
-    wf = ising_obj.simulator.simulate(ising_obj.circuit,\
-            param_resolver = ising_obj.optimiser._get_param_resolver(ising_obj.circuit_param_values)).state_vector()
-    assert(-0.5 > ising_obj.energy(wf, field ='Z') - ising_obj.optimiser.eps)
 
 #############################################################
 #                                                           #
@@ -121,55 +102,27 @@
 #############################################################
 @pytest.mark.higheffort
 def test_optimise_joblib():
-    ising_obj = Ising('GridQubit', [2, 2], 0.1*np.ones((1,2)), 0.5*np.ones((2,1)), 0.2*np.ones((2,2)))
-    ising_obj.set_circuit('qaoa', 2)
-    ising_obj.set_circuit_param_values(0.3*np.ones(np.size(ising_obj.circuit_param)) )
-    ising_obj.set_optimiser('ADAM', obj_func='Z')
-    ising_obj.optimiser.break_param = 25;
-    ising_obj.optimiser.a = 4*10**-2;
-    ising_obj.optimiser.optimise_joblib() 
-    wf = ising_obj.simulator.simulate(ising_obj.circuit,\
-            param_resolver = ising_obj.optimiser._get_param_resolver(ising_obj.circuit_param_values)).state_vector()
-     #Result smaller than -0.5 up to eta
-    assert(-0.5 > ising_obj.energy(wf, field ='Z') - ising_obj.optimiser.eps)
-    #Result smaller than -0.5 up to eta
+    ising = Ising(
+        "GridQubit", [2, 2], 0.1 * np.ones((1, 2)), 0.5 * np.ones((2, 1)), 0.2 * np.ones((2, 2))
+    )
+    ising.set_circuit("qaoa", 2)
+    ising.set_circuit_param_values(0.3 * np.ones(np.size(ising.circuit_param)))
+    adam = ADAM(
+        break_param=25,
+        a=4e-2,
+    )
+    expval_z = ExpectationValue(ising, field="Z")
 
-@pytest.mark.higheffort
-def test_optimise_joblib_print():
-    ising_obj = Ising('GridQubit', [2, 2], 0.1*np.ones((1,2)), 0.5*np.ones((2,1)), 0.2*np.ones((2,2)))
-    ising_obj.set_circuit('qaoa', 2)
-    ising_obj.set_circuit_param_values(0.3*np.ones(np.size(ising_obj.circuit_param)) )
-    ising_obj.set_optimiser('ADAM', obj_func='Z')
-    ising_obj.optimiser.break_param = 25;
-    ising_obj.optimiser.a = 4*10**-2;
-    ising_obj.optimiser.n_print = 5
-    ising_obj.optimiser.optimise_joblib() 
-    wf = ising_obj.simulator.simulate(ising_obj.circuit,\
-            param_resolver = ising_obj.optimiser._get_param_resolver(ising_obj.circuit_param_values)).state_vector()
-    assert(-0.5 > ising_obj.energy(wf, field ='Z') - ising_obj.optimiser.eps)
+    res = adam.optimise_joblib(expval_z)
+    wavefunction = expval_z.simulate(
+        param_resolver=ising.get_param_resolver(res.get_latest_step().params)
+    )
 
-#############################################################
-#                                                           #
-#                  Helper functions                         #
-#                                                           #
-#############################################################
-def test_set_optimiser():
-    ising_obj = Ising('GridQubit', [1, 2], np.ones((0,2)), np.ones((1,1)), np.ones((1,2)))
-    ising_obj.set_circuit('qaoa', 1)
-    ising_obj.set_optimiser('ADAM')
+    # Result smaller than -0.5 up to eta
+    assert -0.5 > expval_z.evaluate(wavefunction) - adam._eps
+    # Result smaller than -0.5 up to eta
 
-#Want to make this work but how?
-#via ndarray.view() => available for the other objects???
-def test_param_view():
-    ising_obj = Ising('GridQubit', [2, 2], 0.1*np.ones((1,2)), 0.5*np.ones((2,1)), 0.2*np.ones((2,2)))
-    ising_obj.set_circuit('qaoa', 2)
-    ising_obj.set_optimiser('ADAM')
-    # set self.circuit_parm_values to different value and see if pointer works
-    #ising_obj.set_circuit_param_values(0.3*np.ones(np.size(ising_obj.circuit_param)) )
-    
-    ising_obj.circuit_param_values[0] = 0;
-    assert((ising_obj.optimiser.circuit_param_values == ising_obj.circuit_param_values ).all())
->>>>>>> 218e08b3
+
 #############################################################
 #                                                           #
 #                     Test errors                           #
@@ -177,8 +130,4 @@
 #############################################################
 def test_adam_break_cond_assert():
     with pytest.raises(AssertionError):
-<<<<<<< HEAD
-        ADAM(break_cond="atol")
-=======
-        ising_obj.optimiser.optimise()
->>>>>>> 218e08b3
+        ADAM(break_cond="atol")