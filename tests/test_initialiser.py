--- conflicted
+++ resolved
@@ -55,23 +55,13 @@
 
 # test whether circuit and simulator was created
 def test_set_simulator():
-<<<<<<< HEAD
     initialiser_obj = MockInitialiser("LineQubit", 1)
     # Check if default parameter is given
     assert type(initialiser_obj.simulator) == qsimcirq.qsim_simulator.QSimSimulator
-    assert initialiser_obj.simulator_options == {"t": 8}
+    assert initialiser_obj.simulator_options == {"t": 8, "f": 4}
     # Check whether adding parameters works for qsim
-    initialiser_obj.set_simulator(simulator_options={"f": 4})
-    assert initialiser_obj.simulator_options == {"t": 8, "f": 4}
-=======
-    initialiser_obj = Initialiser('LineQubit', 1)
-    #Check if default parameter is given
-    assert(type(initialiser_obj.simulator) == qsimcirq.qsim_simulator.QSimSimulator)
-    assert(initialiser_obj.simulator_options == {'t': 8, 'f': 4})
-    #Check whether adding parameters works for qsim
-    initialiser_obj.set_simulator(simulator_options = {'f': 2})
-    assert(initialiser_obj.simulator_options == {'t': 8, 'f': 2})
->>>>>>> 218e08b3
+    initialiser_obj.set_simulator(simulator_options={"f": 2})
+    assert initialiser_obj.simulator_options == {"t": 8, "f": 2}
 
     # Check whether cirq simulator can be set
     # and whether simulator_options are correct default
