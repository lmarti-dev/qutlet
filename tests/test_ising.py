"""
    Test to be added:
        -test periodic boundaries
        -1D TFIM analytic result is inconsistent with QAOA energy:
            E_QAOA < E_analytic seems clearly wrong.
        -Need better TFIM tests as <Z>_X = <X>_Z = 0; 
            hence using Z/X eigenstates is generally a bad idea
"""
# external imports
import pytest
import numpy as np
import cirq

# internal imports
from fauvqe import Ising
from .test_isings import IsingTester


@pytest.mark.parametrize(
    "qubittype, n, j_v, j_h, h, test_gate, E_exp, basis",
    [
        #############################################################
        #                   2 qubit tests                           #
        #############################################################
        # Normalised energy; hence expect -j_v/2 = -0.1:
        (
            "GridQubit",
            [1, 2],
            np.ones((0, 2)) / 2,
            np.ones((1, 1)) / 5,
            np.zeros((1, 2)) / 10,
            cirq.X,
            -0.1,
            "Z",
        ),
        # Normalised energy; hence expect -j_v/2 = -0.1:
        (
            "GridQubit",
            [1, 2],
            np.ones((0, 2)) / 2,
            np.ones((1, 1)) / 5,
            np.zeros((1, 2)) / 10,
            cirq.X ** 2,
            -0.1,
            "Z",
        ),
        # Normalised energy; hence expect -j_h/2 = -0.25
        (
            "GridQubit",
            [2, 1],
            np.ones((1, 1)) / 2,
            np.ones((2, 0)) / 5,
            np.zeros((2, 1)) / 10,
            cirq.X,
            -0.25,
            "Z",
        ),
        # Normalised energy; hence expect -j_h/2 = -0.25
        (
            "GridQubit",
            [2, 1],
            np.ones((1, 1)) / 2,
            np.ones((2, 0)) / 5,
            np.zeros((2, 1)) / 10,
            cirq.X ** 2,
            -0.25,
            "Z",
        ),
        # Normalised energy; hence expect - 2h/2= -h:
        (
            "GridQubit",
            [1, 2],
            np.zeros((0, 2)) / 2,
            np.zeros((1, 1)) / 5,
            np.ones((1, 2)) / 3,
            cirq.X ** 2,
            -1 / 3,
            "X",
        ),
        # Normalised energy; hence expect + 2h/2 = h
        (
            "GridQubit",
            [1, 2],
            np.zeros((0, 2)) / 2,
            np.zeros((1, 1)) / 5,
            np.ones((1, 2)) / 3,
            cirq.Z,
            1 / 3,
            "X",
        ),
        #############################################################
        #                   4 qubit tests                           #
        #############################################################
        # Normalised energy; hence expect -h
        (
            "GridQubit",
            [2, 2],
            np.zeros((1, 2)) / 2,
            np.zeros((2, 1)) / 5,
            np.ones((2, 2)) / 3,
            cirq.X,
            -1 / 3,
            "X",
        ),
        # Normalised energy; hence expect -h
        (
            "GridQubit",
            [2, 2],
            np.zeros((1, 2)) / 2,
            np.zeros((2, 1)) / 5,
            np.ones((2, 2)) / 3,
            cirq.X ** 2,
            -1 / 3,
            "X",
        ),
        # Normalised energy; hence expect h
        (
            "GridQubit",
            [2, 2],
            np.zeros((1, 2)) / 2,
            np.zeros((2, 1)) / 5,
            np.ones((2, 2)) / 3,
            cirq.Z,
            1 / 3,
            "X",
        ),
        #############################################################
        #                                                           #
        #          Need to come up with XX, Z mixed cases           #
        #       Issue: For X/Z eigenstates the Z/X exp is 0         #
        #                                                           #
        #############################################################
        # Normalised energy; hence expect (-j_h-2h)/2 = -0.35
        # ('GridQubit', [2, 1], np.ones((1,1))/2, np.ones((2,0))/5, \
        #    np.ones((2,1))/10, cirq.X, -0.35,  'X'),
        # Normalised energy; hence expect (-j_h+2h)/2 = -0.15
        # ('GridQubit', [2, 1], np.ones((1,1))/2, np.ones((2,0))/5, \
        #    np.ones((2,1))/10, cirq.X**2, -0.15,  'X'),
    ],
)
def test_energy_JZZ_hX(qubittype, n, j_v, j_h, h, test_gate, E_exp, basis):
    # set numerical tolerance
    # Note here lower than in jZZ_hZ case due to much larger numeric error
    atol = 1e-7
    tester = IsingTester(atol)
    tester.simple_energy_JZZ_hX_test(qubittype, n, j_v, j_h, h, test_gate, E_exp, basis)


@pytest.mark.parametrize(
    "qubittype, n, j_v, j_h, h, test_gate, E_exp, basis",
    [
        #############################################################
        #                   2 qubit tests                           #
        #############################################################
        # Normalised energy; hence expect -j_v = -0.2:
        (
            "GridQubit",
            [1, 2],
            np.ones((0, 2)) / 2,
            np.ones((1, 2)) / 5,
            np.zeros((1, 2)) / 10,
            cirq.X,
            -0.2,
            "Z",
        ),
        # Normalised energy; hence expect -j_v = -0.2:
        (
            "GridQubit",
            [1, 2],
            np.ones((0, 2)) / 2,
            np.ones((1, 2)) / 5,
            np.zeros((1, 2)) / 10,
            cirq.X ** 2,
            -0.2,
            "Z",
        ),
        # Normalised energy; hence expect -j_h = -0.5
        (
            "GridQubit",
            [2, 1],
            np.ones((2, 1)) / 2,
            np.ones((2, 0)) / 5,
            np.zeros((2, 1)) / 10,
            cirq.X,
            -0.5,
            "Z",
        ),
        # Normalised energy; hence expect -j_h = -0.5
        (
            "GridQubit",
            [2, 1],
            np.ones((2, 1)) / 2,
            np.ones((2, 0)) / 5,
            np.zeros((2, 1)) / 10,
            cirq.X ** 2,
            -0.5,
            "Z",
        ),
        # Normalised energy; hence expect - 2h/2= -h:
        (
            "GridQubit",
            [1, 2],
            np.zeros((1, 2)) / 2,
            np.zeros((1, 2)) / 5,
            np.ones((1, 2)) / 3,
            cirq.X ** 2,
            -1 / 3,
            "X",
        ),
        # Normalised energy; hence expect + 2h/2 = h
        (
            "GridQubit",
            [1, 2],
            np.zeros((1, 2)) / 2,
            np.zeros((1, 2)) / 5,
            np.ones((1, 2)) / 3,
            cirq.Z,
            1 / 3,
            "X",
        ),
        #############################################################
        #                   4 qubit tests                           #
        #############################################################
        # Normalised energy; hence expect -h
        (
            "GridQubit",
            [2, 2],
            np.zeros((2, 2)) / 2,
            np.zeros((2, 2)) / 5,
            np.ones((2, 2)) / 3,
            cirq.X,
            -1 / 3,
            "X",
        ),
        # Normalised energy; hence expect -h
        (
            "GridQubit",
            [2, 2],
            np.zeros((2, 2)) / 2,
            np.zeros((2, 2)) / 5,
            np.ones((2, 2)) / 3,
            cirq.X ** 2,
            -1 / 3,
            "X",
        ),
        # Normalised energy; hence expect h
        (
            "GridQubit",
            [2, 2],
            np.zeros((2, 2)) / 2,
            np.zeros((2, 2)) / 5,
            np.ones((2, 2)) / 3,
            cirq.Z,
            1 / 3,
            "X",
        ),
        # Normalised energy; hence expect -h-j_v+j_h
        # ('GridQubit', [2, 2], np.ones((2,2))/2, -np.ones((2,2))/5, \
        #    np.ones((2,2))/3, cirq.Z, -1/3,  'X'),
        #############################################################
        #                                                           #
        #          Need to come up with XX, Z mixed cases           #
        #       Issue: For X/Z eigenstates the Z/X exp is 0         #
        #                                                           #
        #############################################################
        # Normalised energy; hence expect (-j_h-2h)/2 = -0.35
        # ('GridQubit', [2, 1], np.ones((1,1))/2, np.ones((2,0))/5, \
        #    np.ones((2,1))/10, cirq.X, -0.35,  'X'),
        # Normalised energy; hence expect (-j_h+2h)/2 = -0.15
        # ('GridQubit', [2, 1], np.ones((1,1))/2, np.ones((2,0))/5, \
        #    np.ones((2,1))/10, cirq.X**2, -0.15,  'X'),
    ],
)
def test_energy_JZZ_hX_p_boundary(qubittype, n, j_v, j_h, h, test_gate, E_exp, basis):
    # set numerical tolerance
    # Note here lower than in jZZ_hZ case due to much larger numeric error
    atol = 1e-7
    tester = IsingTester(atol)
    tester.simple_energy_JZZ_hX_test(qubittype, n, j_v, j_h, h, test_gate, E_exp, basis)


@pytest.mark.parametrize(
    "qubittype, n, j_v, j_h, h, test_gate, E_exp",
    [
        #############################################################
        #                   2 qubit tests                           #
        #############################################################
        # Normalised energy; hence expect -j_v/2 = -0.1:
        (
            "GridQubit",
            [1, 2],
            np.ones((0, 2)) / 2,
            np.ones((1, 1)) / 5,
            np.zeros((1, 2)) / 10,
            cirq.X,
            -0.1,
        ),
        # Normalised energy; hence expect -j_v/2 = -0.1:
        (
            "GridQubit",
            [1, 2],
            np.ones((0, 2)) / 2,
            np.ones((1, 1)) / 5,
            np.zeros((1, 2)) / 10,
            cirq.X ** 2,
            -0.1,
        ),
        # Normalised energy; hence expect -j_h/2 = -0.25
        (
            "GridQubit",
            [2, 1],
            np.ones((1, 1)) / 2,
            np.ones((2, 0)) / 5,
            np.zeros((2, 1)) / 10,
            cirq.X,
            -0.25,
        ),
        # Normalised energy; hence expect -j_h/2 = -0.25
        (
            "GridQubit",
            [2, 1],
            np.ones((1, 1)) / 2,
            np.ones((2, 0)) / 5,
            np.zeros((2, 1)) / 10,
            cirq.X ** 2,
            -0.25,
        ),
        # Normalised energy; hence expect -j_v/2 - 2h/2= -0.2:
        (
            "GridQubit",
            [1, 2],
            np.ones((0, 2)) / 2,
            np.ones((1, 1)) / 5,
            np.ones((1, 2)) / 10,
            cirq.X,
            -0.2,
        ),
        # Normalised energy; hence expect -j_v/2 + 2h/2 = 0
        (
            "GridQubit",
            [1, 2],
            np.ones((0, 2)) / 2,
            np.ones((1, 1)) / 5,
            np.ones((1, 2)) / 10,
            cirq.X ** 2,
            0,
        ),
        # Normalised energy; hence expect (-j_h-2h)/2 = -0.35
        (
            "GridQubit",
            [2, 1],
            np.ones((1, 1)) / 2,
            np.ones((2, 0)) / 5,
            np.ones((2, 1)) / 10,
            cirq.X,
            -0.35,
        ),
        # Normalised energy; hence expect (-j_h+2h)/2 = -0.15
        (
            "GridQubit",
            [2, 1],
            np.ones((1, 1)) / 2,
            np.ones((2, 0)) / 5,
            np.ones((2, 1)) / 10,
            cirq.X ** 2,
            -0.15,
        ),
        #############################################################
        #                   4 qubit tests                           #
        #############################################################
        # Normalised energy; hence expect (-2j_h-2j_v-4h)/4 = -0.45
        (
            "GridQubit",
            [2, 2],
            np.ones((1, 2)) / 2,
            np.ones((2, 1)) / 5,
            np.ones((2, 2)) / 10,
            cirq.X,
            -0.45,
        ),
        # Normalised energy; hence expect (-2j_h-2j_v-4h)/4 = -0.45
        (
            "GridQubit",
            [2, 2],
            np.ones((1, 2)) / 2,
            np.ones((2, 1)) / 5,
            np.ones((2, 2)) / 10,
            cirq.X ** 2,
            -0.25,
        ),
    ],
)
def test_energy_JZZ_hZ(qubittype, n, j_v, j_h, h, test_gate, E_exp):
    # set numerical tolerance
    atol = 1e-14
    tester = IsingTester(atol)
    tester.simple_energy_JZZ_hZ_test(qubittype, n, j_v, j_h, h, test_gate, E_exp)


@pytest.mark.parametrize(
    "qubittype, n, j_v, j_h, h, test_gate, E_exp",
    [
        #############################################################
        #                   2 qubit tests                           #
        #############################################################
        # Normalised energy; hence expect -j_v = -0.2:
        (
            "GridQubit",
            [1, 2],
            np.ones((0, 2)) / 2,
            np.ones((1, 2)) / 5,
            np.zeros((1, 2)) / 10,
            cirq.X,
            -0.2,
        ),
        # Normalised energy; hence expect -j_v = -0.2:
        (
            "GridQubit",
            [1, 2],
            np.ones((0, 2)) / 2,
            np.ones((1, 2)) / 5,
            np.zeros((1, 2)) / 10,
            cirq.X ** 2,
            -0.2,
        ),
        # Normalised energy; hence expect -j_h = -0.5
        (
            "GridQubit",
            [2, 1],
            np.ones((2, 1)) / 2,
            np.ones((2, 0)) / 5,
            np.zeros((2, 1)) / 10,
            cirq.X,
            -0.5,
        ),
        # Normalised energy; hence expect -j_h = -0.5
        (
            "GridQubit",
            [2, 1],
            np.ones((2, 1)) / 2,
            np.ones((2, 0)) / 5,
            np.zeros((2, 1)) / 10,
            cirq.X ** 2,
            -0.5,
        ),
        # Normalised energy; hence expect -j_v - h= -0.3:
        (
            "GridQubit",
            [1, 2],
            np.ones((0, 2)) / 2,
            np.ones((1, 2)) / 5,
            np.ones((1, 2)) / 10,
            cirq.X,
            -0.3,
        ),
        # Normalised energy; hence expect -j_v + h = -0.1
        (
            "GridQubit",
            [1, 2],
            np.ones((0, 2)) / 2,
            np.ones((1, 2)) / 5,
            np.ones((1, 2)) / 10,
            cirq.X ** 2,
            -0.1,
        ),
        # Normalised energy; hence expect -j_h-h = -0.6
        (
            "GridQubit",
            [2, 1],
            np.ones((2, 1)) / 2,
            np.ones((2, 0)) / 5,
            np.ones((2, 1)) / 10,
            cirq.X,
            -0.6,
        ),
        # Normalised energy; hence expect (-j_h+h) = -0.4
        (
            "GridQubit",
            [2, 1],
            np.ones((2, 1)) / 2,
            np.ones((2, 0)) / 5,
            np.ones((2, 1)) / 10,
            cirq.X ** 2,
            -0.4,
        ),
        #############################################################
        #                   4 qubit tests                           #
        #############################################################
        # Normalised energy; hence expect (-2j_h-2j_v-4h)/4 = -0.45
        (
            "GridQubit",
            [2, 2],
            np.ones((2, 2)) / 2,
            np.ones((2, 2)) / 5,
            np.ones((2, 2)) / 10,
            cirq.X,
            -0.8,
        ),
        # Normalised energy; hence expect (-2j_h-2j_v+4h)/4 = -0.6
        (
            "GridQubit",
            [2, 2],
            np.ones((2, 2)) / 2,
            np.ones((2, 2)) / 5,
            np.ones((2, 2)) / 10,
            cirq.X ** 2,
            -0.6,
        ),
    ],
)
def test_energy_JZZ_hZ_p_boundary(qubittype, n, j_v, j_h, h, test_gate, E_exp):
    # set numerical tolerance
    atol = 1e-14
    tester = IsingTester(atol)
    tester.simple_energy_JZZ_hZ_test(qubittype, n, j_v, j_h, h, test_gate, E_exp)


@pytest.mark.parametrize(
    "qubittype, n, j_v, j_h, h, test_gate, vm_exp, apply_to",
    [
        #############################################################
        #                   1 qubit tests                           #
        #############################################################
        (
            "GridQubit",
            [1, 1],
            np.zeros((0, 1)) / 2,
            np.zeros((1, 0)) / 5,
            np.zeros((1, 1)) / 10,
            cirq.Z,
            {(0, 0): -1.0},
            [],
        ),
        #############################################################
        #                   2 qubit tests                           #
        #############################################################
        (
            "GridQubit",
            [1, 2],
            np.zeros((0, 2)) / 2,
            np.zeros((1, 1)) / 5,
            np.zeros((1, 2)) / 10,
            cirq.Z,
            {(0, 0): -1.0, (0, 1): -1.0},
            [],
        ),
        (
            "GridQubit",
            [2, 1],
            np.zeros((1, 1)) / 2,
            np.zeros((2, 0)) / 5,
            np.zeros((2, 1)) / 10,
            cirq.Z,
            {(0, 0): -1.0, (1, 0): -1.0},
            [],
        ),
        #############################################################
        #                   4 qubit tests                           #
        #############################################################
        # Okay this Z is just a phase gate:
        (
            "GridQubit",
            [2, 2],
            np.zeros((1, 2)) / 2,
            np.zeros((2, 1)) / 5,
            np.zeros((2, 2)) / 10,
            cirq.Z,
            {(0, 0): -1.0, (0, 1): -1.0, (1, 0): -1.0, (1, 1): -1.0},
            [],
        ),
        (
            "GridQubit",
            [2, 2],
            np.zeros((1, 2)) / 2,
            np.zeros((2, 1)) / 5,
            np.zeros((2, 2)) / 10,
            cirq.Z ** 2,
            {(0, 0): -1.0, (0, 1): -1.0, (1, 0): -1.0, (1, 1): -1.0},
            [],
        ),
        # X is spin flip |0000> -> |1111>:
        (
            "GridQubit",
            [2, 2],
            np.zeros((1, 2)) / 2,
            np.zeros((2, 1)) / 5,
            np.zeros((2, 2)) / 10,
            cirq.X,
            {(0, 0): 1.0, (0, 1): 1.0, (1, 0): 1.0, (1, 1): 1.0},
            [],
        ),
        # H : |0000> -> 1/\sqrt(2)**(n/2) \sum_i=0^2**1-1 |i>
        (
            "GridQubit",
            [2, 2],
            np.zeros((1, 2)) / 2,
            np.zeros((2, 1)) / 5,
            np.zeros((2, 2)) / 10,
            cirq.H,
            {(0, 0): 0.0, (0, 1): 0.0, (1, 0): 0.0, (1, 1): 0.0},
            [],
        ),
        # Test whether numbering is correct
        (
            "GridQubit",
            [2, 2],
            np.zeros((1, 2)) / 2,
            np.zeros((2, 1)) / 5,
            np.zeros((2, 2)) / 10,
            cirq.X,
            {(0, 0): 1.0, (0, 1): -1.0, (1, 0): -1.0, (1, 1): -1.0},
            np.array([[1, 0], [0, 0]]),
        ),
        (
            "GridQubit",
            [2, 2],
            np.zeros((1, 2)) / 2,
            np.zeros((2, 1)) / 5,
            np.zeros((2, 2)) / 10,
            cirq.X,
            {(0, 0): -1.0, (0, 1): 1.0, (1, 0): -1.0, (1, 1): -1.0},
            np.array([[0, 1], [0, 0]]),
        ),
        (
            "GridQubit",
            [2, 2],
            np.zeros((1, 2)) / 2,
            np.zeros((2, 1)) / 5,
            np.zeros((2, 2)) / 10,
            cirq.X,
            {(0, 0): -1.0, (0, 1): -1.0, (1, 0): 1.0, (1, 1): -1.0},
            np.array([[0, 0], [1, 0]]),
        ),
        (
            "GridQubit",
            [2, 2],
            np.zeros((1, 2)) / 2,
            np.zeros((2, 1)) / 5,
            np.zeros((2, 2)) / 10,
            cirq.X,
            {(0, 0): -1.0, (0, 1): -1.0, (1, 0): -1.0, (1, 1): 1.0},
            np.array([[0, 0], [0, 1]]),
        ),
    ],
)
def test_get_spin_vm(qubittype, n, j_v, j_h, h, test_gate, vm_exp, apply_to):
    # set numerical tolerance
    atol = 1e-14
    tester = IsingTester(atol)
    tester.simple_spin_value_map_test(qubittype, n, j_v, j_h, h, test_gate, vm_exp, apply_to)


# Missing: test print_spin properly
def test_print_spin_dummy():
    ising_obj = Ising(
        "GridQubit",
        [2, 2],
        np.zeros((1, 2)) / 2,
        np.zeros((2, 1)) / 5,
        np.zeros((2, 2)) / 10,
    )

    # Dummy to generate 'empty circuit'
    for i in range(ising_obj.n[0]):
        for j in range(ising_obj.n[1]):
            ising_obj.circuit.append(cirq.Z(ising_obj.qubits[i][j]) ** 2)

    wf = ising_obj.simulator.simulate(ising_obj.circuit).state_vector()
    ising_obj.print_spin(wf)


# Test energy_analytic_1d
# test for even and odd n and in both arguments
# start with consistity test whether these are equal.
# Test trivial cases h = 0, j= 0
# LATER add some value testing
@pytest.mark.parametrize(
    "qubittype, n, j_v, j_h, h, E_exp",
    [
        (
            "GridQubit",
            [2, 1],
            np.zeros((1, 1)),
            np.zeros((2, 0)),
            3.14 * np.ones((2, 1)),
            -3.14,
        ),
        (
            "GridQubit",
            [10, 1],
            np.zeros((9, 1)),
            np.zeros((10, 0)),
            3.14 * np.ones((10, 1)),
            -3.14,
        ),
        (
            "GridQubit",
            [3, 1],
            np.zeros((2, 1)),
            np.zeros((3, 0)),
            3.14 * np.ones((3, 1)),
            -3.14,
        ),
        (
            "GridQubit",
            [11, 1],
            np.zeros((10, 1)),
            np.zeros((11, 0)),
            3.14 * np.ones((11, 1)),
            -3.14,
        ),
        (
            "GridQubit",
            [1, 2],
            np.zeros((0, 2)),
            np.zeros((1, 1)),
            3.14 * np.ones((1, 2)),
            -3.14,
        ),
        (
            "GridQubit",
            [1, 10],
            np.zeros((0, 10)),
            np.zeros((1, 9)),
            3.14 * np.ones((1, 10)),
            -3.14,
        ),
        (
            "GridQubit",
            [1, 3],
            np.zeros((0, 3)),
            np.zeros((1, 2)),
            3.14 * np.ones((1, 3)),
            -3.14,
        ),
        (
            "GridQubit",
            [1, 11],
            np.zeros((0, 11)),
            np.zeros((1, 10)),
            3.14 * np.ones((1, 11)),
            -3.14,
        ),
        (
            "GridQubit",
            [2, 1],
            3.14 * np.ones((2, 1)),
            3.14 * np.ones((2, 0)),
            np.zeros((2, 1)),
            -3.14,
        ),
        (
            "GridQubit",
            [10, 1],
            3.14 * np.ones((10, 1)),
            3.14 * np.ones((10, 0)),
            np.zeros((10, 1)),
            -3.14,
        ),
        (
            "GridQubit",
            [3, 1],
            3.14 * np.ones((3, 1)),
            3.14 * np.ones((3, 0)),
            np.zeros((3, 1)),
            -3.14,
        ),
        (
            "GridQubit",
            [11, 1],
            3.14 * np.ones((11, 1)),
            3.14 * np.ones((11, 0)),
            np.zeros((11, 1)),
            -3.14,
        ),
        (
            "GridQubit",
            [1, 2],
            3.14 * np.ones((0, 2)),
            3.14 * np.ones((1, 1)),
            np.zeros((1, 2)),
            -3.14,
        ),
        (
            "GridQubit",
            [1, 10],
            3.14 * np.ones((0, 10)),
            3.14 * np.ones((1, 10)),
            np.zeros((1, 10)),
            -3.14,
        ),
        (
            "GridQubit",
            [1, 3],
            3.14 * np.ones((0, 3)),
            3.14 * np.ones((1, 3)),
            np.zeros((1, 3)),
            -3.14,
        ),
        (
            "GridQubit",
            [1, 11],
            3.14 * np.ones((0, 11)),
            3.14 * np.ones((1, 11)),
            np.zeros((1, 11)),
            -3.14,
        ),
    ],
)
def test_energy_analytic_1d(qubittype, n, j_v, j_h, h, E_exp):
    atol = 1e-14
    ising_obj = Ising(qubittype, n, j_v, j_h, h)
<<<<<<< HEAD
    assert (
        abs(ising_obj.energy_analytic_1d() - E_exp) < atol
    ), "Analytic 1D JZZ hX energy test failed; expected: {}, received {}, tolerance {}".format(
        E_exp, ising_obj.energy_analytic_1d(), atol
    )
    # compare numeric to analytic 1D result
    # for some less trivial cases
    tester = IsingTester(10 * np.sqrt(atol))
    if abs(np.sum(h)) > atol:
        tester.simple_energy_JZZ_hX_test(qubittype, n, j_v, j_h, h, cirq.Z ** 2, E_exp, "X")
=======
    assert(abs(ising_obj.energy_analytic_1d() - E_exp) < atol),\
        "Analytic 1D JZZ hX energy test failed; expected: {}, received {}, tolerance {}"\
            .format(E_exp, ising_obj.energy_analytic_1d(), atol)
    #compare numeric to analytic 1D result
    #for some less trivial cases
    tester = IsingTester(100*np.sqrt(atol))
    if abs(np.sum(h)) > atol: 
        tester.simple_energy_JZZ_hX_test(qubittype, n, j_v, j_h, h, cirq.Z**2, E_exp, 'X')
>>>>>>> 218e08b3
    else:
        pass
        # THIS NOT DOES PASS YET??
        # might be that analytic solution is not quite correct yet?
        # tester.simple_energy_JZZ_hX_test(qubittype, n, j_v, j_h, h, cirq.X**2, E_exp, 'Z')


#############################################################
#                                                           #
#                    Assert tests                           #
#                                                           #
#############################################################
@pytest.mark.parametrize(
    "qubittype, n, j_v, j_h, h",
    [
        (
            "GridQubit",
            [2, 2],
            np.ones((0, 2)) / 2,
            np.ones((2, 2)) / 5,
            np.ones((2, 2)),
        ),
        (
            "GridQubit",
            [2, 2],
            np.ones((3, 2)) / 2,
            np.ones((2, 2)) / 5,
            np.ones((2, 2)),
        ),
        (
            "GridQubit",
            [2, 2],
            np.ones((2, 0)) / 2,
            np.ones((2, 2)) / 5,
            np.ones((2, 2)),
        ),
        (
            "GridQubit",
            [2, 2],
            np.ones((2, 3)) / 2,
            np.ones((2, 2)) / 5,
            np.ones((2, 2)),
        ),
        (
            "GridQubit",
            [2, 2],
            np.ones((2, 2)) / 2,
            np.ones((3, 1)) / 5,
            np.ones((2, 2)),
        ),
        (
            "GridQubit",
            [2, 2],
            np.ones((2, 2)) / 2,
            np.ones((0, 1)) / 5,
            np.ones((2, 2)),
        ),
        (
            "GridQubit",
            [2, 2],
            np.ones((2, 2)) / 2,
            np.ones((2, 3)) / 5,
            np.ones((2, 2)),
        ),
        (
            "GridQubit",
            [2, 2],
            np.ones((2, 2)) / 2,
            np.ones((2, 0)) / 5,
            np.ones((2, 2)),
        ),
        (
            "GridQubit",
            [2, 2],
            np.ones((2, 2)) / 2,
            np.ones((2, 2)) / 5,
            np.ones((2, 1)),
        ),
    ],
)
def test_assert_set_jh(qubittype, n, j_v, j_h, h):
    with pytest.raises(AssertionError):
        Ising(qubittype, n, j_v, j_h, h)


# Test energy_analytic_1d assertions
@pytest.mark.parametrize(
    "qubittype, n, j_v, j_h, h",
    [
        (
            "GridQubit",
            [2, 2],
            np.ones((1, 2)) / 2,
            np.ones((2, 1)) / 5,
            np.ones((2, 2)),
        ),
        (
            "GridQubit",
            [2, 1],
            np.ones((1, 1)) / 2,
            np.ones((2, 0)) / 5,
            np.reshape(np.array((0, -1)), (2, 1)),
        ),
        (
            "GridQubit",
            [3, 1],
            np.reshape(np.array((0, -1)), (2, 1)),
            np.ones((3, 0)),
            np.ones((3, 1)),
        ),
        (
            "GridQubit",
            [1, 3],
            np.ones((0, 3)),
            np.reshape(np.array((0, -1)), (1, 2)),
            np.ones((1, 3)),
        ),
    ],
)
def test_assert_energy_analytic_1d(qubittype, n, j_v, j_h, h):
    ising_obj = Ising(qubittype, n, j_v, j_h, h)
    with pytest.raises(AssertionError):
        ising_obj.energy_analytic_1d()<|MERGE_RESOLUTION|>--- conflicted
+++ resolved
@@ -810,7 +810,6 @@
 def test_energy_analytic_1d(qubittype, n, j_v, j_h, h, E_exp):
     atol = 1e-14
     ising_obj = Ising(qubittype, n, j_v, j_h, h)
-<<<<<<< HEAD
     assert (
         abs(ising_obj.energy_analytic_1d() - E_exp) < atol
     ), "Analytic 1D JZZ hX energy test failed; expected: {}, received {}, tolerance {}".format(
@@ -818,19 +817,9 @@
     )
     # compare numeric to analytic 1D result
     # for some less trivial cases
-    tester = IsingTester(10 * np.sqrt(atol))
+    tester = IsingTester(30 * np.sqrt(atol))
     if abs(np.sum(h)) > atol:
         tester.simple_energy_JZZ_hX_test(qubittype, n, j_v, j_h, h, cirq.Z ** 2, E_exp, "X")
-=======
-    assert(abs(ising_obj.energy_analytic_1d() - E_exp) < atol),\
-        "Analytic 1D JZZ hX energy test failed; expected: {}, received {}, tolerance {}"\
-            .format(E_exp, ising_obj.energy_analytic_1d(), atol)
-    #compare numeric to analytic 1D result
-    #for some less trivial cases
-    tester = IsingTester(100*np.sqrt(atol))
-    if abs(np.sum(h)) > atol: 
-        tester.simple_energy_JZZ_hX_test(qubittype, n, j_v, j_h, h, cirq.Z**2, E_exp, 'X')
->>>>>>> 218e08b3
     else:
         pass
         # THIS NOT DOES PASS YET??
