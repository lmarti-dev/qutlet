--- conflicted
+++ resolved
@@ -248,38 +248,29 @@
                 self.qubits,
                 self.simulator,
                 self.circuit,
-<<<<<<< HEAD
                 self.circuit_param,
                 self.circuit_param_values.view(),  # view() is ndarray method
             )
+        elif optimiser_name == "ADAM":
+            # Import ADAM() class:
+            adam = importlib.import_module("fauvqe.optimisers.adam")
+            # Create optimiser object:
+            self.optimiser = adam.ADAM(
+                obj_func,
+                self.qubits,
+                self.simulator,
+                self.circuit,
+                self.circuit_param,
+                self.circuit_param_values.view(),
+            )
+
         else:
             assert (
                 False
             ), "Invalid optimiser, received: '{}', allowed is \n \
-                'GradientDescent'".format(
+                'ADAM' and 'GradientDescent'".format(
                 optimiser_name
             )
-=======
-                self.circuit_param, 
-                self.circuit_param_values.view(), #view() is ndarray method
-            );
-        elif optimiser_name == 'ADAM':
-            #Import ADAM() class:
-            adam = importlib.import_module('fauvqe.optimisers.adam')
-            #Create optimiser object:
-            self.optimiser=adam.ADAM(
-                obj_func, 
-                self.qubits,
-                self.simulator,
-                self.circuit,
-                self.circuit_param, 
-                self.circuit_param_values.view(), 
-            );
-
-        else:
-            assert False, "Invalid optimiser, received: '{}', allowed is \n \
-                'ADAM' and 'GradientDescent'".format(optimiser_name)
->>>>>>> 6c653a42
 
     def get_spin_vm(self, wf):
         assert np.size(self.n) == 2, "Expect 2D qubit grid"
@@ -391,21 +382,5 @@
         # _j = list(filter(None, (self.j_v[0], self.j_h[0])))
         return np.sqrt(self.h[0][0] ** 2 + _j ** 2 - (2 * _j) * self.h[0][0] * np.cos(_k))
 
-<<<<<<< HEAD
-
-# Add analytic energy function
-# Add tests to test it
-# Calculated by Pfeuty
-#
-# assert: 1D chain by either n 1D or product n vector = max n vector
-#        J all same value
-#        h all same value
-#
-#        Calc \Lambda_k
-#        return E/N = - h/2 sum \Lambda_k
-
-
-# --End of Class ising2d
-=======
-#--End of Class ising2d
->>>>>>> 6c653a42
+
+# --End of Class ising2d